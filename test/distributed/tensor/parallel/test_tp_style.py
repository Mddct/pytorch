--- conflicted
+++ resolved
@@ -130,8 +130,6 @@
             def forward(self, x, y):
                 return self.linear(x) + y
 
-<<<<<<< HEAD
-=======
         # Raise assertion error if input_layouts and desired_input_layouts do not have same length.
         test_mod = TestModule().to(self.device_type)
         with self.assertRaisesRegex(AssertionError, "input_layouts and desired_input_layouts should have same length!"):
@@ -146,7 +144,6 @@
                 torch.ones(self.world_size * 2, 8 // self.world_size, device=self.device_type)
             )
 
->>>>>>> c05dd2aa
         test_mod = TestModule().to(self.device_type)
         prepare_inps = PrepareModuleInput(input_layouts=(Shard(0), None), desired_input_layouts=(Replicate(), None))
 
