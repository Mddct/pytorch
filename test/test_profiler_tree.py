# Owner(s): ["oncall: profiler"]

import functools
import os
import re
import textwrap
import unittest

import expecttest

import torch
from torch._C._autograd import _ExtraFields_PyCall, _ExtraFields_PyCCall
from torch.testing._internal.common_utils import (
    skipIfRocm, TestCase, run_tests, IS_WINDOWS, TEST_WITH_CROSSREF)

# There is a bunch of noise from profiler startup and shutdown that distracts
# from the test and varies based on CUDA so we prune it.
PRUNE_FUNCTIONS = {
    "torch/profiler/profiler.py(...): start",
    "torch/profiler/profiler.py(...): stop_trace",
}

# These functions can vary from based on platform and build (e.g. with CUDA)
# and generally distract from rather than adding to the test.
PRUNE_FUNCTIONS = {
    "torch/profiler/profiler.py(...): start",
    "torch/profiler/profiler.py(...): stop_trace",
}


class ProfilerTree:

    @staticmethod
    def test(f):
        """Mark unit test that will be using ProfilerTree to test traces.

        This decorator serves two purposes. First, it provides a method name
        that `format` can use to tell where the test runner (which is
        environment specific) ends and the unit test begins. Second, it runs
        the test with replicates and allows `assertTreesMatch` to adjust
        based on which replicate is running.
        """

        @functools.wraps(f)
        def begin_unit_test_marker(self, replicates=5):
            try:
                for i in range(replicates):
                    self.tree_replicate = i
                    return f(self)
            finally:
                delattr(self, "tree_replicate")
        return begin_unit_test_marker

    @classmethod
    def format(cls, profiler, indent: int = 0):

        def flatten(nodes, depth=0, out=None):
            if out is None:
                out = []

            for node in nodes:
<<<<<<< HEAD
=======
                cls.validate_node(node)
>>>>>>> bf8fa33a
                name = cls.fmt_name(node.name())
                if name.strip() not in PRUNE_FUNCTIONS:
                    out.append((depth, name))
                    flatten(node.children, depth + 1, out)
                else:
                    out.append((depth, "..."))

            return out

        flat_nodes = flatten(profiler.kineto_results.experimental_event_tree())

        # Profiler inserts a `cudaDeviceSynchronize` at the end of profiling.
        if flat_nodes and flat_nodes[-1][1] == "cudaDeviceSynchronize":
            flat_nodes = flat_nodes[:-1]

        min_depth = min([d + 1 for d, name in flat_nodes if "begin_unit_test_marker" in name] or [0])
        return textwrap.indent(
            "\n".join([f"{'  ' * (d - min_depth)}{name.rstrip()}" for d, name in flat_nodes if d >= min_depth]),
            " " * indent)

    @staticmethod
    def fmt_name(name: str) -> str:
        # torch::autograd::Node relies on c10::demangle to generate names, and
        # Windows demangles to include `struct` in the name.
        if IS_WINDOWS:
            name = name.replace('struct torch::autograd::AccumulateGrad', 'torch::autograd::AccumulateGrad')

        match = re.match(r"(.*)\.py\(([0-9]+)\): (.*)$", name)
        if match:
            filename, _, fn = match.groups()

            # This test can appear as `test/test_profiler_tree.py` depending on
            # where it is run from.
            if filename.endswith(os.path.splitext(__file__)[0]):
                filename = os.path.split(os.path.splitext(__file__)[0])[1]

            # We test against a string literal, so all paths have to look like POSIX paths.
            filename = filename.replace(os.sep, "/")

            # We don't want to have to update this test every time PyTorch changes.
            # At some point we should test some line numbers, but for now it's
            # too brittle.
            lineno = "..."

            return f"{filename}.py({lineno}): {fn}"

        for kernel_pattern in (
            "void at::native::elementwise_kernel",
            "void at::native::reduce_kernel",
            "void at::native::vectorized_elementwise_kernel",
            "void at::native::unrolled_elementwise_kernel",

            r"void [a-zA-Z0-9]+_kernel",  # Nvidia kernels.
        ):
            name = re.sub(
                rf"{kernel_pattern}<.+>\(.+\)$",
                f"{kernel_pattern.replace('[a-zA-Z0-9]+', '...')}<...>(...)",
                name)

        return re.sub(
            "object at 0x[0-9a-fA-F]+>",
            "object at 0xXXXXXXXXXXXX>",
            name)

    @classmethod
    def validate_node(cls, node):
        extra_fields = node.extra_fields
        if isinstance(extra_fields, (_ExtraFields_PyCall, _ExtraFields_PyCCall)):
            # Check that the lineage established by the profiler matches the
            # caller recorded by the Python tracer.
            parent = node.parent
            while parent is not None:
                if isinstance(parent.extra_fields, _ExtraFields_PyCall):
                    break
                parent = parent.parent

            def to_string(frame_state):
                return f"{frame_state.file_name}(...): {frame_state.function_name}"

            if parent:
                parent_name = to_string(parent.extra_fields.callsite)
                caller_name = to_string(extra_fields.caller)
                assert parent_name == caller_name, f"{parent_name} vs. {caller_name}"

class TestProfilerTree(TestCase):
    def assertTreesMatch(self, actual: str, expected: str):
        # Warning: Here be dragons
        #   Different platforms will have subtly different behavior for Python
        #   tracing. Observed differences include:
        #     1) Windows symbolicates names differently from posix
        #     2) The profile callback for c_call does not fire for Tensor.__pow__
        #        on certain platforms. This is not caused by the function tracer,
        #        but by cPython itself.
        #
        # The purpose of these unit tests is to ensure that the profiler is
        # doing reasonable things. When these platform dependent variations occur
        # simply coerce them into a platform independent form. If you made a
        # change in the codebase which changes the trace produced, simply use
        # EXPECTTEST_ACCEPT=1 to update the tests to reflect the new structure.

        # expecttest will not show the diff view if `len(actual) < len(expected)`
        if not expecttest.ACCEPT:
            actual = actual.ljust(len(expected))
        self.maxDiff = None

        replicate = getattr(self, "tree_replicate", None)
        self.assertIsNotNone(replicate, "Please annotate test with `@ProfilerTree.test`")

        # The profiler should produce deterministic results and should return
        # to a clean state after each run. As a result, only the first
        # replicate is allowed to update `expected`. If subsequent runs do not
        # match it is a bug in the profiler.
        if replicate:
            self.assertEqual(actual, expected)
        else:
            self.assertExpectedInline(actual, expected, skip=1)

    @ProfilerTree.test
    def test_profiler_experimental_tree(self):
        t1, t2 = torch.ones(1, requires_grad=True), torch.ones(1, requires_grad=True)
        with torch.profiler.profile() as p:
            z = torch.add(t1, t2)
            y = torch.ones(1)
            loss = (y - z) ** 2
            loss.backward()

        self.assertTreesMatch(
            ProfilerTree.format(p.profiler, 12),
            """\
            aten::add
            aten::ones
              aten::empty
              aten::fill_
            aten::sub
            aten::pow
              aten::result_type
              aten::to
            aten::ones_like
              aten::empty_like
                aten::empty_strided
              aten::fill_
            autograd::engine::evaluate_function: PowBackward0
              PowBackward0
                aten::pow
                  aten::result_type
                  aten::to
                  aten::copy_
                aten::mul
                  aten::mul
                    aten::to
                      aten::_to_copy
                        aten::empty_strided
                        aten::copy_
                aten::mul
            autograd::engine::evaluate_function: SubBackward0
              SubBackward0
                aten::neg
            autograd::engine::evaluate_function: AddBackward0
              AddBackward0
            autograd::engine::evaluate_function: torch::autograd::AccumulateGrad
              torch::autograd::AccumulateGrad
                aten::new_empty_strided
                  aten::empty_strided
                aten::copy_
            autograd::engine::evaluate_function: torch::autograd::AccumulateGrad
              torch::autograd::AccumulateGrad
                aten::detach
                  detach"""
        )

    @ProfilerTree.test
    def test_profiler_experimental_tree_with_record_function(self):
        with torch.profiler.profile() as p:
            with torch.autograd.profiler.record_function("Top level Annotation"):
                with torch.autograd.profiler.record_function("First Annotation"):
                    x = torch.ones((1,), requires_grad=True)

                # Check that we correctly handle the case when a user
                # annotation does not call `__exit__`.
                _ = torch.autograd.profiler.record_function("Second Annotation").__enter__()

                y = x + 1
                with torch.autograd.profiler.record_function("Third Annotation"):
                    y.backward()

        # NB: The `aten::zeros` before the record function annotations are due to
        # `at::cpp_custom_type_hack`. When we switch to `torch::CustomClassHolder`
        # they will disappear.
        self.assertTreesMatch(
            ProfilerTree.format(p.profiler, 12),
            """\
            aten::zeros
              aten::empty
              aten::zero_
            Top level Annotation
              aten::empty
              aten::zeros
                aten::empty
                aten::zero_
              First Annotation
                aten::empty
                aten::ones
                  aten::empty
                  aten::fill_
              aten::zeros
                aten::empty
                aten::zero_
              Second Annotation
                aten::empty
                aten::add
                  aten::to
                    aten::_to_copy
                      aten::empty_strided
                      aten::copy_
                aten::zeros
                  aten::empty
                  aten::zero_
                Third Annotation
                  aten::empty
                  aten::ones_like
                    aten::empty_like
                      aten::empty_strided
                    aten::fill_
                  autograd::engine::evaluate_function: AddBackward0
                    AddBackward0
                  autograd::engine::evaluate_function: torch::autograd::AccumulateGrad
                    torch::autograd::AccumulateGrad
                      aten::new_empty_strided
                        aten::empty_strided
                      aten::copy_"""
        )

    @ProfilerTree.test
    def test_profiler_experimental_tree_with_memory(self):
        t1, t2 = torch.ones(1, requires_grad=True), torch.ones(1, requires_grad=True)
        with torch.profiler.profile(profile_memory=True) as p:
            z = torch.add(t1, t2)
            y = torch.ones(1)
            loss = (y - z) ** 2
            loss.backward()

        self.assertTreesMatch(
            ProfilerTree.format(p.profiler, 12),
            """\
            aten::add
              [memory]
            aten::ones
              aten::empty
                [memory]
              aten::fill_
            aten::sub
              [memory]
            aten::pow
              aten::result_type
              aten::to
              [memory]
            aten::ones_like
              aten::empty_like
                aten::empty_strided
                  [memory]
              aten::fill_
            autograd::engine::evaluate_function: PowBackward0
              PowBackward0
                aten::pow
                  aten::result_type
                  aten::to
                  [memory]
                  aten::copy_
                aten::mul
                  [memory]
                  aten::mul
                    aten::to
                      aten::_to_copy
                        aten::empty_strided
                          [memory]
                        aten::copy_
                    [memory]
                    [memory]
                  [memory]
                aten::mul
                  [memory]
                [memory]
                [memory]
              [memory]
            autograd::engine::evaluate_function: SubBackward0
              SubBackward0
                aten::neg
                  [memory]
              [memory]
            autograd::engine::evaluate_function: AddBackward0
              AddBackward0
            autograd::engine::evaluate_function: torch::autograd::AccumulateGrad
              torch::autograd::AccumulateGrad
                aten::new_empty_strided
                  aten::empty_strided
                    [memory]
                aten::copy_
            autograd::engine::evaluate_function: torch::autograd::AccumulateGrad
              torch::autograd::AccumulateGrad
                aten::detach
                  detach
            [memory]"""
        )

    @unittest.skipIf(TEST_WITH_CROSSREF, "crossref intercepts calls and changes the callsite.")
    @ProfilerTree.test
    def test_profiler_experimental_tree_with_memory_and_stack(self):
        t1, t2 = torch.ones(1, requires_grad=True), torch.ones(1, requires_grad=True)
        with torch.profiler.profile(with_stack=True, profile_memory=True) as p:
            z = torch.add(t1, t2)
            y = torch.ones(1)
            loss = torch.pow(y - z, 2)
            loss.backward()

        self.assertTreesMatch(
            ProfilerTree.format(p.profiler, 12),
            """\
            test_profiler_tree.py(...): test_profiler_experimental_tree_with_memory_and_stack
              torch/profiler/profiler.py(...): __enter__
                ...
              <built-in method add of type object at 0xXXXXXXXXXXXX>
                aten::add
                  [memory]
              <built-in method ones of type object at 0xXXXXXXXXXXXX>
                aten::ones
                  aten::empty
                    [memory]
                  aten::fill_
              aten::sub
                [memory]
              <built-in method pow of type object at 0xXXXXXXXXXXXX>
                aten::pow
                  aten::result_type
                  aten::to
                  [memory]
              torch/_tensor.py(...): backward
                <built-in function _has_torch_function_unary>
                torch/autograd/__init__.py(...): backward
                  <built-in function isinstance>
                  <built-in function isinstance>
                  <built-in function len>
                  torch/autograd/__init__.py(...): _tensor_or_tensors_to_tuple
                  torch/autograd/__init__.py(...): _make_grads
                    <built-in function isinstance>
                    <built-in method numel of Tensor object at 0xXXXXXXXXXXXX>
                    <built-in method ones_like of type object at 0xXXXXXXXXXXXX>
                      aten::ones_like
                        aten::empty_like
                          aten::empty_strided
                            [memory]
                        aten::fill_
                    <built-in method append of list object at 0xXXXXXXXXXXXX>
                  <built-in method run_backward of torch._C._EngineBase object at 0xXXXXXXXXXXXX>
                    autograd::engine::evaluate_function: PowBackward0
                      PowBackward0
                        aten::pow
                          aten::result_type
                          aten::to
                          [memory]
                          aten::copy_
                        aten::mul
                          [memory]
                          aten::mul
                            aten::to
                              aten::_to_copy
                                aten::empty_strided
                                  [memory]
                                aten::copy_
                            [memory]
                            [memory]
                          [memory]
                        aten::mul
                          [memory]
                        [memory]
                        [memory]
                      [memory]
                    autograd::engine::evaluate_function: SubBackward0
                      SubBackward0
                        aten::neg
                          [memory]
                      [memory]
                    autograd::engine::evaluate_function: AddBackward0
                      AddBackward0
                    autograd::engine::evaluate_function: torch::autograd::AccumulateGrad
                      torch::autograd::AccumulateGrad
                        aten::new_empty_strided
                          aten::empty_strided
                            [memory]
                        aten::copy_
                    autograd::engine::evaluate_function: torch::autograd::AccumulateGrad
                      torch::autograd::AccumulateGrad
                        aten::detach
                          detach
                [memory]
              torch/profiler/profiler.py(...): __exit__
                torch/profiler/profiler.py(...): stop
                  torch/profiler/profiler.py(...): _transit_action
                    <built-in method get of dict object at 0xXXXXXXXXXXXX>
                      enum.py(...): __hash__
                        <built-in function hash>
                    ..."""
        )

    @unittest.skipIf(TEST_WITH_CROSSREF, "crossref intercepts calls and changes the callsite.")
    @ProfilerTree.test
    def test_profiler_experimental_tree_with_stack_and_modules(self):
        class MyModule(torch.nn.Module):
            def __init__(self):
                super().__init__()
                self.layers = [
                    torch.nn.ReLU(),
                    torch.nn.Linear(1, 1),
                    torch.nn.ReLU(),
                ]

            def forward(self, x: torch.Tensor) -> torch.Tensor:
                for l in self.layers:
                    x = l(x)
                return x

        model = MyModule()
        with torch.profiler.profile(with_stack=True) as p:
            for _ in range(2):
                model(torch.ones((1,)))
        self.maxDiff = None
        self.assertTreesMatch(
            ProfilerTree.format(p.profiler, 12),
            """\
            test_profiler_tree.py(...): test_profiler_experimental_tree_with_stack_and_modules
              torch/profiler/profiler.py(...): __enter__
                ...
              <built-in method ones of type object at 0xXXXXXXXXXXXX>
                aten::ones
                  aten::empty
                  aten::fill_
              nn.Module: MyModule_0
                <built-in method _get_tracing_state of PyCapsule object at 0xXXXXXXXXXXXX>
                test_profiler_tree.py(...): forward
                  nn.Module: ReLU_0
                    <built-in method _get_tracing_state of PyCapsule object at 0xXXXXXXXXXXXX>
                    torch/nn/modules/activation.py(...): forward
                      torch/nn/functional.py(...): relu
                        <built-in function _has_torch_function_unary>
                        <built-in method relu of type object at 0xXXXXXXXXXXXX>
                          aten::relu
                            aten::clamp_min
                  nn.Module: Linear_0
                    <built-in method _get_tracing_state of PyCapsule object at 0xXXXXXXXXXXXX>
                    torch/nn/modules/linear.py(...): forward
                      torch/nn/modules/module.py(...): __getattr__
                      torch/nn/modules/module.py(...): __getattr__
                      <built-in function linear>
                        aten::linear
                          aten::t
                            aten::transpose
                              aten::as_strided
                          aten::matmul
                            aten::t
                              aten::transpose
                                aten::as_strided
                            aten::mv
                              aten::empty
                              aten::addmv_
                          aten::add_
                  nn.Module: ReLU_1
                    <built-in method _get_tracing_state of PyCapsule object at 0xXXXXXXXXXXXX>
                    torch/nn/modules/activation.py(...): forward
                      torch/nn/functional.py(...): relu
                        <built-in function _has_torch_function_unary>
                        <built-in method relu of type object at 0xXXXXXXXXXXXX>
                          aten::relu
                            aten::clamp_min
              <built-in method ones of type object at 0xXXXXXXXXXXXX>
                aten::ones
                  aten::empty
                  aten::fill_
              nn.Module: MyModule_0
                <built-in method _get_tracing_state of PyCapsule object at 0xXXXXXXXXXXXX>
                test_profiler_tree.py(...): forward
                  nn.Module: ReLU_0
                    <built-in method _get_tracing_state of PyCapsule object at 0xXXXXXXXXXXXX>
                    torch/nn/modules/activation.py(...): forward
                      torch/nn/functional.py(...): relu
                        <built-in function _has_torch_function_unary>
                        <built-in method relu of type object at 0xXXXXXXXXXXXX>
                          aten::relu
                            aten::clamp_min
                  nn.Module: Linear_0
                    <built-in method _get_tracing_state of PyCapsule object at 0xXXXXXXXXXXXX>
                    torch/nn/modules/linear.py(...): forward
                      torch/nn/modules/module.py(...): __getattr__
                      torch/nn/modules/module.py(...): __getattr__
                      <built-in function linear>
                        aten::linear
                          aten::t
                            aten::transpose
                              aten::as_strided
                          aten::matmul
                            aten::t
                              aten::transpose
                                aten::as_strided
                            aten::mv
                              aten::empty
                              aten::addmv_
                          aten::add_
                  nn.Module: ReLU_1
                    <built-in method _get_tracing_state of PyCapsule object at 0xXXXXXXXXXXXX>
                    torch/nn/modules/activation.py(...): forward
                      torch/nn/functional.py(...): relu
                        <built-in function _has_torch_function_unary>
                        <built-in method relu of type object at 0xXXXXXXXXXXXX>
                          aten::relu
                            aten::clamp_min
              torch/profiler/profiler.py(...): __exit__
                torch/profiler/profiler.py(...): stop
                  torch/profiler/profiler.py(...): _transit_action
                    <built-in method get of dict object at 0xXXXXXXXXXXXX>
                      enum.py(...): __hash__
                        <built-in function hash>
                    ..."""
        )

    @unittest.skipIf(not torch.cuda.is_available(), "CUDA is required")
    @skipIfRocm  # TODO: Unify or add ROCm tests
    @ProfilerTree.test
    def test_profiler_experimental_tree_cuda(self):
        with torch.profiler.profile(profile_memory=True) as p:
            weight = torch.ones(1, device="cuda", requires_grad=True)
            x = torch.ones(1, device="cuda")
            y = torch.add(weight, x)
            loss = torch.pow(y, 2)
            loss.backward()
            torch.optim.SGD([weight], lr=0.01, momentum=0.9).step()

        self.assertTreesMatch(
            ProfilerTree.format(p.profiler, 12),
            """\
            aten::ones
              aten::empty
                [memory]
              aten::fill_
                cudaLaunchKernel
                  void at::native::vectorized_elementwise_kernel<...>(...)
            aten::ones
              aten::empty
                [memory]
              aten::fill_
                cudaLaunchKernel
                  void at::native::vectorized_elementwise_kernel<...>(...)
            aten::add
              cudaLaunchKernel
                void at::native::vectorized_elementwise_kernel<...>(...)
              [memory]
            aten::pow
              cudaLaunchKernel
                void at::native::vectorized_elementwise_kernel<...>(...)
              aten::result_type
              aten::to
              [memory]
            aten::ones_like
              aten::empty_like
                aten::empty_strided
                  [memory]
              aten::fill_
                cudaLaunchKernel
                  void at::native::vectorized_elementwise_kernel<...>(...)
            autograd::engine::evaluate_function: PowBackward0
              PowBackward0
                aten::pow
                  aten::result_type
                  aten::to
                  [memory]
                  aten::copy_
                    cudaMemcpyAsync
                      Memcpy DtoD (Device -> Device)
                aten::mul
                  [memory]
                  aten::mul
                    cudaLaunchKernel
                      void at::native::vectorized_elementwise_kernel<...>(...)
                    [memory]
                  [memory]
                aten::mul
                  cudaLaunchKernel
                    void at::native::vectorized_elementwise_kernel<...>(...)
                  [memory]
                [memory]
                [memory]
            autograd::engine::evaluate_function: AddBackward0
              AddBackward0
            autograd::engine::evaluate_function: torch::autograd::AccumulateGrad
              torch::autograd::AccumulateGrad
                aten::detach
                  detach
            [memory]
            aten::zeros
              aten::empty
                [memory]
              aten::zero_
            Optimizer.step#SGD.step
              aten::empty
                [memory]
              [memory]
              [memory]
              aten::clone
                aten::empty_strided
                  [memory]
                aten::copy_
                  cudaMemcpyAsync
                    Memcpy DtoD (Device -> Device)
              aten::detach
                detach
              aten::add_
                cudaLaunchKernel
                  void at::native::vectorized_elementwise_kernel<...>(...)
            [memory]"""  # noqa: B950
        )

    @unittest.skipIf(not torch.cuda.is_available(), "CUDA is required")
    @skipIfRocm  # TODO: Unify or add ROCm tests
    @ProfilerTree.test
    def test_profiler_experimental_tree_cuda_with_stream(self):
        streams = [torch.cuda.Stream() for _ in range(3)]
        results = []
        with torch.profiler.profile(profile_memory=True) as p:
            x = torch.ones((4, 4), device="cuda")
            for stream in streams:
                with torch.cuda.stream(stream):
                    results.append(torch.tanh(x) - x)


        self.assertTreesMatch(
            ProfilerTree.format(p.profiler, 12),
            """\
            aten::ones
              aten::empty
                [memory]
              aten::fill_
                cudaLaunchKernel
                  void at::native::vectorized_elementwise_kernel<...>(...)
            aten::tanh
              cudaStreamIsCapturing
              cudaMalloc
              cudaLaunchKernel
                void at::native::vectorized_elementwise_kernel<...>(...)
              [memory]
            aten::sub
              cudaLaunchKernel
                void at::native::vectorized_elementwise_kernel<...>(...)
              [memory]
            [memory]
            aten::tanh
              cudaStreamIsCapturing
              cudaMalloc
              cudaLaunchKernel
                void at::native::vectorized_elementwise_kernel<...>(...)
              [memory]
            aten::sub
              cudaLaunchKernel
                void at::native::vectorized_elementwise_kernel<...>(...)
              [memory]
            [memory]
            aten::tanh
              cudaStreamIsCapturing
              cudaMalloc
              cudaLaunchKernel
                void at::native::vectorized_elementwise_kernel<...>(...)
              [memory]
            aten::sub
              cudaLaunchKernel
                void at::native::vectorized_elementwise_kernel<...>(...)
              [memory]
            [memory]"""
        )

    @unittest.skipIf(not torch.cuda.is_available(), "CUDA is required")
    @ProfilerTree.test
    def test_profiler_experimental_tree_cuda_detailed(self):
        model = torch.nn.modules.Linear(1, 1, device="cuda")
        model.train()
        opt = torch.optim.SGD(model.parameters(), lr=0.01, momentum=0.9)

        def step():
            x = torch.ones((1, 1), device="cuda")
            loss = model(x)
            loss.backward()
            opt.step()

        # Warmup
        for _ in range(3):
            step()

        with torch.profiler.profile(profile_memory=True, with_stack=True) as p:
            step()

        self.assertTreesMatch(
            ProfilerTree.format(p.profiler, 12),
            """\
            test_profiler_tree.py(...): test_profiler_experimental_tree_cuda_detailed
              torch/profiler/profiler.py(...): __enter__
                ...
              test_profiler_tree.py(...): step
                <built-in method ones of type object at 0xXXXXXXXXXXXX>
                  aten::ones
                    aten::empty
                      [memory]
                    aten::fill_
                      cudaLaunchKernel
                        void at::native::vectorized_elementwise_kernel<...>(...)
                nn.Module: Linear_0
                  <built-in method _get_tracing_state of PyCapsule object at 0xXXXXXXXXXXXX>
                  torch/nn/modules/linear.py(...): forward
                    torch/nn/modules/module.py(...): __getattr__
                    torch/nn/modules/module.py(...): __getattr__
                    <built-in function linear>
                      aten::linear
                        aten::t
                          aten::transpose
                            aten::as_strided
                        aten::addmm
                          cudaMemcpyAsync
                            Memcpy DtoD (Device -> Device)
                          cudaOccupancyMaxActiveBlocksPerMultiprocessorWithFlags
                          cudaLaunchKernel
                            void ..._kernel<...>(...)
                          [memory]
                          aten::expand
                            aten::as_strided
                torch/_tensor.py(...): backward
                  <built-in function _has_torch_function_unary>
                  torch/autograd/__init__.py(...): backward
                    <built-in function isinstance>
                    <built-in function isinstance>
                    <built-in function len>
                    torch/autograd/__init__.py(...): _tensor_or_tensors_to_tuple
                    torch/autograd/__init__.py(...): _make_grads
                      <built-in function isinstance>
                      <built-in method numel of Tensor object at 0xXXXXXXXXXXXX>
                      <built-in method ones_like of type object at 0xXXXXXXXXXXXX>
                        aten::ones_like
                          aten::empty_like
                            aten::empty_strided
                              [memory]
                          aten::fill_
                            cudaLaunchKernel
                              void at::native::vectorized_elementwise_kernel<...>(...)
                      <built-in method numel of Tensor object at 0xXXXXXXXXXXXX>
                    <built-in method numel of Tensor object at 0xXXXXXXXXXXXX>
                      autograd::engine::evaluate_function: AddmmBackward0
                        AddmmBackward0
                          aten::t
                            aten::transpose
                              aten::as_strided
                          aten::mm
                            cudaOccupancyMaxActiveBlocksPerMultiprocessorWithFlags
                            cudaLaunchKernel
                              void ..._kernel<...>(...)
                            [memory]
                          aten::t
                            aten::transpose
                              aten::as_strided
                        aten::sum
                          cudaLaunchKernel
                            void at::native::reduce_kernel<...>(...)
                          [memory]
                        aten::view
                      autograd::engine::evaluate_function: torch::autograd::AccumulateGrad
                        torch::autograd::AccumulateGrad
                          aten::add_
                            cudaLaunchKernel
                              void at::native::vectorized_elementwise_kernel<...>(...)
                          [memory]
                      autograd::engine::evaluate_function: TBackward0
                        TBackward0
                          aten::t
                            aten::transpose
                              aten::as_strided
                      autograd::engine::evaluate_function: torch::autograd::AccumulateGrad
                        torch::autograd::AccumulateGrad
                          aten::add_
                            cudaLaunchKernel
                              void at::native::vectorized_elementwise_kernel<...>(...)
                          [memory]
                  [memory]
                torch/optim/optimizer.py(...): wrapper
                  <built-in method numel of Tensor object at 0xXXXXXXXXXXXX>
                  torch/autograd/profiler.py(...): __init__
                    <built-in method zeros of type object at 0xXXXXXXXXXXXX>
                      aten::zeros
                        aten::empty
                          [memory]
                        aten::zero_
                  torch/autograd/profiler.py(...): __enter__
                    torch/_ops.py(...): __call__
                      <built-in method _record_function_enter of PyCapsule object at 0xXXXXXXXXXXXX>
                        Optimizer.step#SGD.step
                          aten::empty
                            [memory]
                          [memory]
                    [memory]
                  torch/autograd/grad_mode.py(...): decorate_context
                    torch/autograd/grad_mode.py(...): clone
                      torch/autograd/grad_mode.py(...): __init__
                        torch/_jit_internal.py(...): is_scripting
                    torch/autograd/grad_mode.py(...): __enter__
                      <built-in function is_grad_enabled>
                      torch/autograd/grad_mode.py(...): __init__
                        <built-in function is_grad_enabled>
                        <built-in function _set_grad_enabled>
                    torch/optim/sgd.py(...): step
                      <built-in method numel of Tensor object at 0xXXXXXXXXXXXX>
                      <built-in method numel of Tensor object at 0xXXXXXXXXXXXX>
                      torch/_tensor.py(...): __hash__
                        <built-in function _has_torch_function_unary>
                        <built-in function id>
                      <built-in method numel of Tensor object at 0xXXXXXXXXXXXX>
                      <built-in method numel of Tensor object at 0xXXXXXXXXXXXX>
                      <built-in method numel of Tensor object at 0xXXXXXXXXXXXX>
                      torch/_tensor.py(...): __hash__
                        <built-in function _has_torch_function_unary>
                        <built-in function id>
                      <built-in method numel of Tensor object at 0xXXXXXXXXXXXX>
                      torch/optim/sgd.py(...): sgd
                        torch/optim/sgd.py(...): _single_tensor_sgd
                          <built-in method numel of Tensor object at 0xXXXXXXXXXXXX>
                            [memory]
                            aten::mul_
                              cudaLaunchKernel
                                void at::native::vectorized_elementwise_kernel<...>(...)
                            [memory]
                          <built-in method numel of Tensor object at 0xXXXXXXXXXXXX>
                            aten::add_
                              cudaLaunchKernel
                                void at::native::vectorized_elementwise_kernel<...>(...)
                          <built-in method numel of Tensor object at 0xXXXXXXXXXXXX>
                            aten::add_
                              cudaLaunchKernel
                                void at::native::vectorized_elementwise_kernel<...>(...)
                          <built-in method numel of Tensor object at 0xXXXXXXXXXXXX>
                            [memory]
                            aten::mul_
                              cudaLaunchKernel
                                void at::native::vectorized_elementwise_kernel<...>(...)
                            [memory]
                          <built-in method numel of Tensor object at 0xXXXXXXXXXXXX>
                            aten::add_
                              cudaLaunchKernel
                                void at::native::vectorized_elementwise_kernel<...>(...)
                          <built-in method numel of Tensor object at 0xXXXXXXXXXXXX>
                            aten::add_
                              cudaLaunchKernel
                                void at::native::vectorized_elementwise_kernel<...>(...)
                      torch/_tensor.py(...): __hash__
                        <built-in function _has_torch_function_unary>
                        <built-in function id>
                      torch/_tensor.py(...): __hash__
                        <built-in function _has_torch_function_unary>
                        <built-in function id>
                    torch/autograd/grad_mode.py(...): __exit__
                      torch/autograd/grad_mode.py(...): __init__
                        <built-in function is_grad_enabled>
                        <built-in function _set_grad_enabled>
                  torch/autograd/profiler.py(...): __exit__
                    torch/_ops.py(...): __call__
                      <built-in method _record_function_exit of PyCapsule object at 0xXXXXXXXXXXXX>
              [memory]
              [memory]
              torch/profiler/profiler.py(...): __exit__
                torch/profiler/profiler.py(...): stop
                  torch/profiler/profiler.py(...): _transit_action
                    <built-in method numel of Tensor object at 0xXXXXXXXXXXXX>
                      enum.py(...): __hash__
                        <built-in function hash>
                    ..."""  # noqa: B950
        )


if __name__ == '__main__':
    run_tests()<|MERGE_RESOLUTION|>--- conflicted
+++ resolved
@@ -13,18 +13,13 @@
 from torch.testing._internal.common_utils import (
     skipIfRocm, TestCase, run_tests, IS_WINDOWS, TEST_WITH_CROSSREF)
 
-# There is a bunch of noise from profiler startup and shutdown that distracts
-# from the test and varies based on CUDA so we prune it.
-PRUNE_FUNCTIONS = {
-    "torch/profiler/profiler.py(...): start",
-    "torch/profiler/profiler.py(...): stop_trace",
-}
-
 # These functions can vary from based on platform and build (e.g. with CUDA)
 # and generally distract from rather than adding to the test.
 PRUNE_FUNCTIONS = {
-    "torch/profiler/profiler.py(...): start",
-    "torch/profiler/profiler.py(...): stop_trace",
+    "torch/profiler/profiler.py(...): start": True,
+    "torch/profiler/profiler.py(...): stop_trace": True,
+    "cudaStreamIsCapturing": False,
+    "cudaOccupancyMaxActiveBlocksPerMultiprocessorWithFlags": False,
 }
 
 
@@ -59,15 +54,13 @@
                 out = []
 
             for node in nodes:
-<<<<<<< HEAD
-=======
                 cls.validate_node(node)
->>>>>>> bf8fa33a
                 name = cls.fmt_name(node.name())
-                if name.strip() not in PRUNE_FUNCTIONS:
+                add_ellipses = PRUNE_FUNCTIONS.get(name.strip(), None)
+                if add_ellipses is None:
                     out.append((depth, name))
                     flatten(node.children, depth + 1, out)
-                else:
+                elif add_ellipses:
                     out.append((depth, "..."))
 
             return out
@@ -586,6 +579,7 @@
         )
 
     @unittest.skipIf(not torch.cuda.is_available(), "CUDA is required")
+    @unittest.skipIf(IS_WINDOWS, "TODO: In some cases Windows doesn't capture events.")
     @skipIfRocm  # TODO: Unify or add ROCm tests
     @ProfilerTree.test
     def test_profiler_experimental_tree_cuda(self):
@@ -682,6 +676,7 @@
         )
 
     @unittest.skipIf(not torch.cuda.is_available(), "CUDA is required")
+    @unittest.skipIf(IS_WINDOWS, "TODO: In some cases Windows doesn't capture events.")
     @skipIfRocm  # TODO: Unify or add ROCm tests
     @ProfilerTree.test
     def test_profiler_experimental_tree_cuda_with_stream(self):
@@ -692,7 +687,9 @@
             for stream in streams:
                 with torch.cuda.stream(stream):
                     results.append(torch.tanh(x) - x)
-
+        del results
+        for s in streams:
+            torch.cuda.current_stream().wait_stream(s)
 
         self.assertTreesMatch(
             ProfilerTree.format(p.profiler, 12),
@@ -704,7 +701,6 @@
                 cudaLaunchKernel
                   void at::native::vectorized_elementwise_kernel<...>(...)
             aten::tanh
-              cudaStreamIsCapturing
               cudaMalloc
               cudaLaunchKernel
                 void at::native::vectorized_elementwise_kernel<...>(...)
@@ -715,7 +711,6 @@
               [memory]
             [memory]
             aten::tanh
-              cudaStreamIsCapturing
               cudaMalloc
               cudaLaunchKernel
                 void at::native::vectorized_elementwise_kernel<...>(...)
@@ -726,7 +721,6 @@
               [memory]
             [memory]
             aten::tanh
-              cudaStreamIsCapturing
               cudaMalloc
               cudaLaunchKernel
                 void at::native::vectorized_elementwise_kernel<...>(...)
@@ -739,6 +733,8 @@
         )
 
     @unittest.skipIf(not torch.cuda.is_available(), "CUDA is required")
+    @unittest.skipIf(IS_WINDOWS, "TODO: In some cases Windows doesn't capture events.")
+    @skipIfRocm  # TODO: Unify or add ROCm tests
     @ProfilerTree.test
     def test_profiler_experimental_tree_cuda_detailed(self):
         model = torch.nn.modules.Linear(1, 1, device="cuda")
@@ -785,7 +781,6 @@
                         aten::addmm
                           cudaMemcpyAsync
                             Memcpy DtoD (Device -> Device)
-                          cudaOccupancyMaxActiveBlocksPerMultiprocessorWithFlags
                           cudaLaunchKernel
                             void ..._kernel<...>(...)
                           [memory]
@@ -809,15 +804,14 @@
                           aten::fill_
                             cudaLaunchKernel
                               void at::native::vectorized_elementwise_kernel<...>(...)
-                      <built-in method numel of Tensor object at 0xXXXXXXXXXXXX>
-                    <built-in method numel of Tensor object at 0xXXXXXXXXXXXX>
+                      <built-in method append of list object at 0xXXXXXXXXXXXX>
+                    <built-in method run_backward of torch._C._EngineBase object at 0xXXXXXXXXXXXX>
                       autograd::engine::evaluate_function: AddmmBackward0
                         AddmmBackward0
                           aten::t
                             aten::transpose
                               aten::as_strided
                           aten::mm
-                            cudaOccupancyMaxActiveBlocksPerMultiprocessorWithFlags
                             cudaLaunchKernel
                               void ..._kernel<...>(...)
                             [memory]
@@ -848,7 +842,7 @@
                           [memory]
                   [memory]
                 torch/optim/optimizer.py(...): wrapper
-                  <built-in method numel of Tensor object at 0xXXXXXXXXXXXX>
+                  <built-in method format of str object at 0xXXXXXXXXXXXX>
                   torch/autograd/profiler.py(...): __init__
                     <built-in method zeros of type object at 0xXXXXXXXXXXXX>
                       aten::zeros
@@ -873,45 +867,45 @@
                         <built-in function is_grad_enabled>
                         <built-in function _set_grad_enabled>
                     torch/optim/sgd.py(...): step
-                      <built-in method numel of Tensor object at 0xXXXXXXXXXXXX>
-                      <built-in method numel of Tensor object at 0xXXXXXXXXXXXX>
+                      <built-in method append of list object at 0xXXXXXXXXXXXX>
+                      <built-in method append of list object at 0xXXXXXXXXXXXX>
                       torch/_tensor.py(...): __hash__
                         <built-in function _has_torch_function_unary>
                         <built-in function id>
-                      <built-in method numel of Tensor object at 0xXXXXXXXXXXXX>
-                      <built-in method numel of Tensor object at 0xXXXXXXXXXXXX>
-                      <built-in method numel of Tensor object at 0xXXXXXXXXXXXX>
+                      <built-in method append of list object at 0xXXXXXXXXXXXX>
+                      <built-in method append of list object at 0xXXXXXXXXXXXX>
+                      <built-in method append of list object at 0xXXXXXXXXXXXX>
                       torch/_tensor.py(...): __hash__
                         <built-in function _has_torch_function_unary>
                         <built-in function id>
-                      <built-in method numel of Tensor object at 0xXXXXXXXXXXXX>
+                      <built-in method append of list object at 0xXXXXXXXXXXXX>
                       torch/optim/sgd.py(...): sgd
                         torch/optim/sgd.py(...): _single_tensor_sgd
-                          <built-in method numel of Tensor object at 0xXXXXXXXXXXXX>
+                          <built-in method mul_ of Tensor object at 0xXXXXXXXXXXXX>
                             [memory]
                             aten::mul_
                               cudaLaunchKernel
                                 void at::native::vectorized_elementwise_kernel<...>(...)
                             [memory]
-                          <built-in method numel of Tensor object at 0xXXXXXXXXXXXX>
+                          <built-in method add_ of Tensor object at 0xXXXXXXXXXXXX>
                             aten::add_
                               cudaLaunchKernel
                                 void at::native::vectorized_elementwise_kernel<...>(...)
-                          <built-in method numel of Tensor object at 0xXXXXXXXXXXXX>
+                          <built-in method add_ of Tensor object at 0xXXXXXXXXXXXX>
                             aten::add_
                               cudaLaunchKernel
                                 void at::native::vectorized_elementwise_kernel<...>(...)
-                          <built-in method numel of Tensor object at 0xXXXXXXXXXXXX>
+                          <built-in method mul_ of Tensor object at 0xXXXXXXXXXXXX>
                             [memory]
                             aten::mul_
                               cudaLaunchKernel
                                 void at::native::vectorized_elementwise_kernel<...>(...)
                             [memory]
-                          <built-in method numel of Tensor object at 0xXXXXXXXXXXXX>
+                          <built-in method add_ of Tensor object at 0xXXXXXXXXXXXX>
                             aten::add_
                               cudaLaunchKernel
                                 void at::native::vectorized_elementwise_kernel<...>(...)
-                          <built-in method numel of Tensor object at 0xXXXXXXXXXXXX>
+                          <built-in method add_ of Tensor object at 0xXXXXXXXXXXXX>
                             aten::add_
                               cudaLaunchKernel
                                 void at::native::vectorized_elementwise_kernel<...>(...)
@@ -933,7 +927,7 @@
               torch/profiler/profiler.py(...): __exit__
                 torch/profiler/profiler.py(...): stop
                   torch/profiler/profiler.py(...): _transit_action
-                    <built-in method numel of Tensor object at 0xXXXXXXXXXXXX>
+                    <built-in method get of dict object at 0xXXXXXXXXXXXX>
                       enum.py(...): __hash__
                         <built-in function hash>
                     ..."""  # noqa: B950
