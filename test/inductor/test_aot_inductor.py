--- conflicted
+++ resolved
@@ -1612,17 +1612,10 @@
     # the test segfaults
     "test_scatter_fallback": fail_stack_allocation(is_skip=True),
     "test_scatter_reduce_fallback": fail_stack_allocation(is_skip=True),
-<<<<<<< HEAD
+    "test_index_put_fallback": fail_stack_allocation(is_skip=True),
     # C++ compile error, need for aoti_torch___scaled_dot_product_flash_attention_for_cpu
     "test_sdpa": fail_with_and_without_stack_allocation(is_skip=True),
     "test_sdpa_2": fail_with_and_without_stack_allocation(is_skip=True),
-=======
-    "test_index_put_fallback": fail_stack_allocation(is_skip=True),
-    # Minimal arrayref interface doesn't support bfloat16 yet.
-    "test_sdpa": fail_minimal_arrayref_interface(is_skip=True),
-    # Minimal arrayref interface doesn't support bfloat16 yet.
-    "test_sdpa_2": fail_minimal_arrayref_interface(is_skip=True),
->>>>>>> e79f4857094 ([inductor] add C-shim for index_put)
     # error: could not find s0
     "test_shifted_constraint_ranges": fail_with_and_without_stack_allocation(
         is_skip=True
