# Owner(s): ["module: nn"]

import contextlib
from functools import partial
import torch
import torch.nn as nn
import torch.nn.functional as F
from torch.nn.parameter import Parameter
import unittest
from unittest.mock import patch, MagicMock, ANY
import math
from torch.backends.cuda import sdp_kernel, SDPBackend
import torch.optim as optim
from torch.testing._internal.common_dtype import floating_types_and_half

from typing import Tuple
from torch.testing._internal.common_nn import NNTestCase
from torch.testing._internal.common_utils import (
    TEST_FAIRSEQ,
    run_tests,
    parametrize,
    instantiate_parametrized_tests,
    freeze_rng_state,
    TEST_WITH_CROSSREF,
    slowTest,
    set_default_dtype,
    gradcheck
)


from torch.testing._internal.common_methods_invocations import wrapper_set_seed
from torch.testing._internal.common_cuda import TEST_CUDA, SM80OrLater, PLATFORM_SUPPORTS_FUSED_SDPA

if TEST_FAIRSEQ:
    import fairseq.models.transformer as fairseq_transformer

@contextlib.contextmanager
def use_deterministic_algorithims(mode: bool, warn_only: bool):
    r"""
    This context manager can be used to temporarily enable or disable deterministic algorithms.
    Upon exiting the context manager, the previous state of the flag will be restored.
    """
    previous_mode: bool = torch.are_deterministic_algorithms_enabled()
    previous_warn_only: bool = torch.is_deterministic_algorithms_warn_only_enabled()
    try:
        torch.use_deterministic_algorithms(mode, warn_only=warn_only)
        yield{}
    except RuntimeError as err:
        raise err
    finally:
        torch.use_deterministic_algorithms(previous_mode, warn_only=previous_warn_only)


# Found in torch/testing/_comparison.py
default_atol = {torch.float16: 1e-3, torch.bfloat16: 1e-3, torch.float32: 1e-5}
default_rtol = {torch.float16: 1e-3, torch.bfloat16: 1.6e-2, torch.float32: 1.3e-6}

isSM86Device = torch.cuda.is_available() and torch.cuda.get_device_capability() == (8, 6)


def get_rtol(true_value: torch.Tensor, computed_value: torch.Tensor) -> float:
    deviation = true_value - computed_value
    deviation = torch.abs(deviation / true_value)
    # Fill in the nans with the default rtol
    torch.nan_to_num_(deviation, nan=default_rtol[computed_value.dtype])
    return deviation.max().item()

class TestTransformers(NNTestCase):
    _do_cuda_memory_leak_check = True
    _do_cuda_non_default_stream = True

    device_list = ['cpu']  # TODO: is there a way to do parametrize for this?
    if TEST_CUDA:
        device_list.append('cuda')

    @unittest.skip("4D mask not supported yet - activate when 4D mask supported")
    @unittest.skipIf(not TEST_CUDA, "CUDA unavailable")  # TODO: make this work for both cuda and cpu
    def test_self_attn_TxT_attn_mask(self):
        embed_dim = 16
        num_heads = 4
        batch_size = 10
        tgt_len = 16

        query = torch.rand(batch_size, tgt_len, embed_dim, device="cuda")  # [N, T, D]
        attn_mask = torch.randint(0, 2, (tgt_len, tgt_len)).cuda().float()  # [T, T]
        attn_mask = attn_mask.masked_fill(attn_mask == 0, float('-inf')).masked_fill(attn_mask == 1, float(0.0))

        attn_mask_4d = attn_mask.expand(batch_size, num_heads, tgt_len, tgt_len)

        mta_model = torch.nn.MultiheadAttention(embed_dim, num_heads, batch_first=True).cuda()
        mta_model.eval()

        # Generate 3D results
        with torch.inference_mode():
            output_mask_4d = mta_model(query, query, query, attn_mask=attn_mask_4d)[0]
            output_mask_4d = output_mask_4d.transpose(0, 1)  # [N, T, D]

            output_mask_TxT = mta_model(query, query, query, attn_mask=attn_mask)[0]
            output_mask_TxT = output_mask_TxT.transpose(0, 1)  # [N, T, D]

            self.assertEqual(output_mask_4d, output_mask_TxT)

    @parametrize("device", device_list)
    @slowTest
    def test_train_with_pad_and_catch_error(self, device):
        iters = 100
        pad_mask = torch.tensor([[1, 1, 0, 0]], dtype=torch.bool).to(device)
        layer = nn.TransformerEncoderLayer(
            d_model=2,
            dim_feedforward=4,
            nhead=2,
            batch_first=True,
            activation="gelu",
            dropout=0,
        )
        criterion = nn.MSELoss()
        encoder = nn.TransformerEncoder(layer, 2).to(device)
        optimizer = optim.SGD(encoder.parameters(), lr=0.1, momentum=0.9)
        encoder.train()
        for i in range(iters):
            encoder.train()
            optimizer.zero_grad()
            inputs = torch.cat([torch.randn(1, 2, 2), torch.zeros(1, 2, 2)], dim=1).to(device)

            outputs = encoder(inputs, src_key_padding_mask=pad_mask)

            loss = criterion(outputs[:, 0:2, :], inputs[:, 0:2, :])
            loss.backward()
            optimizer.step()

            with torch.no_grad():
                test = torch.cat([torch.randn(1, 2, 2), torch.zeros(1, 2, 2)], dim=1).to(device)

                # Expect uint8 type not supported
                ex = None
                try:
                    test_train_uint8 = encoder(test, src_key_padding_mask=pad_mask.to(torch.uint8))
                except AssertionError as e:
                    continue
                self.assertFalse(e, "Failed to catch unsupported uint8 type exception")

                test_train_bool = encoder(test, src_key_padding_mask=pad_mask)
                encoder.eval()

                # Expect long type not supported
                ex = None
                try:
                    test_eval_uint8 = encoder(test, src_key_padding_mask=pad_mask.to(torch.int64))
                except AssertionError as e:
                    continue
                self.assertFalse(e, "Failed to catch unsupported Long type exception")

                test_eval_bool = encoder(test, src_key_padding_mask=pad_mask)
                l1_bool = nn.L1Loss()(test_train_bool[:, 0:2, :], test_eval_bool[:, 0:2, :]).item()
                self.assertTrue(l1_bool < 1e-4, "Eval/Train difference in pad_mask BOOL")

    @parametrize("device", device_list)
    @parametrize("attn_mask_dim", [2, 3, None])
    @parametrize("key_padding_mask_dim", [2, None])
    def test_multiheadattention_fastpath_attn_mask(self, device, attn_mask_dim, key_padding_mask_dim):
        with torch.no_grad():
            B = 2
            L = 4
            D = 8
            H = 4


            if attn_mask_dim == 2:
                attn_mask = torch.randn(L, L, device=device) > 0
            elif attn_mask_dim == 3:
                attn_mask = torch.randn(B * H, L, L, device=device) > 0
            elif attn_mask_dim is None:
                attn_mask = None

            if key_padding_mask_dim == 2:
                key_padding_mask = torch.randn(B, L, device=device) > 0
            elif key_padding_mask_dim is None:
                key_padding_mask = None

            mha = nn.MultiheadAttention(D, H, batch_first=True, device=device)
            X = torch.randn(B, L, D, device=device)

            mha.train()  # disable fast path
            out, _ = mha(X, X, X, attn_mask=attn_mask, key_padding_mask=key_padding_mask, need_weights=False)
            mha.eval()  # enable fast path
            out, _ = mha(X, X, X, attn_mask=attn_mask, key_padding_mask=key_padding_mask, need_weights=False)

    @parametrize("device", device_list)
    @parametrize("nhead", [1, 4, 8])
    def test_transformerencoderlayer_src_mask(self, device, nhead):
        batch_size = 2
        seqlen = 4
        d_model = 8
        dim_feedforward = 32

        model = torch.nn.TransformerEncoderLayer(
            d_model=d_model,
            nhead=nhead,
            dim_feedforward=dim_feedforward,
            batch_first=True).to(device)
        src = torch.rand(batch_size, seqlen, d_model).to(device)  # bs, seqlen, d_model
        src_mask = torch.zeros(seqlen, seqlen).to(torch.bool).to(device)

        model(src, src_mask=src_mask)
        model.eval()
        with torch.no_grad():
            model(src, src_mask=src_mask)

    @parametrize("device", device_list)
    @parametrize("use_torchscript", [False])
    @parametrize("enable_nested_tensor", [True, False])
    @parametrize("use_autocast", [True, False])
    @parametrize("d_model", [12, 256])
    def test_transformerencoder_fastpath(self, device, use_torchscript, enable_nested_tensor, use_autocast, d_model):
        """
        Test TransformerEncoder fastpath output matches slowpath output
        """
        torch.manual_seed(1234)
        nhead = 4
        dim_feedforward = d_model
        batch_first = True

        model = torch.nn.TransformerEncoder(
            torch.nn.TransformerEncoderLayer(
                d_model=d_model,
                nhead=nhead,
                dim_feedforward=dim_feedforward,
                batch_first=batch_first),
            num_layers=2,
            enable_nested_tensor=enable_nested_tensor
        ).to(device).eval()

        if use_torchscript:
            model = torch.jit.script(model)

        # each input is (input, mask)
        input_mask_pairs = [
            (
                torch.rand(3, 2, d_model),
                [
                    [0, 1],
                    [0, 1],
                    [1, 1]
                ]
            ),
            (
                torch.rand(2, 100, d_model),
                [
                    [0] * 98 + [1] * 2,
                    [0] * 90 + [1] * 10
                ]
            ),
            # softmax.cu switches from fast->slowpath at masked seqlen 1024. test 1024.
            (
                torch.rand(2, 1024, d_model),
                [
                    [0] * 1020 + [1] * 4,
                    [0] * 1024,
                ]
            ),
            (
                torch.rand(1, 1026, d_model),
                [[0] * 1024 + [1] * 2]
            ),
            # softmax.cu switches from fast->slowpath at masked seqlen 1024. test range of masks above 1024.
            (
                torch.rand(4, 1040, d_model),
                [
                    [0] * 1024 + [1] * 16,
                    [0] * 1025 + [1] * 15,
                    [0] * 1031 + [1] * 9,
                    [0] * 1040,
                ]
            )
        ]
        input_mask_pairs = [
            (
                torch.tensor(pair[0], device=device, dtype=torch.get_default_dtype()),  # float input
                torch.tensor(pair[1], device=device, dtype=torch.bool)  # bool mask
            ) for pair in input_mask_pairs
        ]

        maybe_autocast = torch.autocast("cuda", dtype=torch.float16) if use_autocast else contextlib.nullcontext()
        with maybe_autocast:
            for input, src_key_padding_mask in input_mask_pairs:
                with torch.no_grad():
                    fastpath_output = model(input, src_key_padding_mask=src_key_padding_mask)
                slowpath_output = model(input, src_key_padding_mask=src_key_padding_mask)  # reference
                # Make sure fastpath_output is same shape as slowpath_output and mask.
                # When enable_nested_tensor=true, fastpath_output may be smaller than input tensor.
                # Eg if input bs=1, seqlen=6, and we mask out 2 tokens, fastpath_output will have bs=1, seqlen=4.
                # Expand back to old size to match.
                bs, true_seqlen, embed_dim = fastpath_output.shape
                expanded_seqlen = src_key_padding_mask.shape[1]
                fastpath_output_expanded = torch.zeros(bs, expanded_seqlen, embed_dim, device=device)
                fastpath_output_expanded[:, :true_seqlen, :] = fastpath_output
                # no garauntees on output corresponding to masked tokens, so they may vary between slow/fast path. set all to 0.
                fastpath_output_expanded = fastpath_output_expanded.masked_fill(src_key_padding_mask.unsqueeze(-1), 0)
                slowpath_output = slowpath_output.masked_fill(src_key_padding_mask.unsqueeze(-1), 0)
                torch.testing.assert_close(fastpath_output_expanded, slowpath_output, rtol=1e-7, atol=1e-5)

    @parametrize("with_no_grad", [True, False])
    @parametrize("training", [True, False])
    @parametrize("enable_nested_tensor", [False])
    @parametrize("device", device_list)
    def test_transformerencoder_square_input(self, with_no_grad, training, enable_nested_tensor, device):
        """
        Test for edge cases when input of shape (batch size, sequence length, embedding dimension) has
        batch size == sequence length
        """
        model = torch.nn.TransformerEncoder(
            torch.nn.TransformerEncoderLayer(d_model=4, nhead=2, dim_feedforward=16, dropout=0.0, batch_first=True),
            num_layers=2,
            enable_nested_tensor=enable_nested_tensor
        ).to(device)

        with torch.no_grad():
            # set constant weights of the model
            for idx, p in enumerate(model.parameters()):
                x = p.data
                sz = x.view(-1).size(0)
                shape = x.shape
                x = torch.cos(torch.arange(0, sz).float().view(shape))
                p.data.copy_(x)

        if training:
            model = model.train()
        else:
            model = model.eval()
        x = torch.arange(0, 16).reshape(2, 2, 4).to(torch.get_default_dtype()).to(device)
        src_mask = torch.Tensor([[0, 1], [0, 0]]).to(torch.bool).to(device)

        if with_no_grad:
            cm = torch.no_grad()
        else:
            cm = contextlib.nullcontext()
        with cm:
            result = model(x, mask=src_mask)

        ref_output = torch.Tensor([[[2.420306205749512, 0.017629241570830, -0.607857942581177, -0.085519507527351],
                                    [2.420306205749512, 0.017629241570830, -0.607857942581177, -0.085519507527351]],
                                   [[2.419836044311523, 0.017548924311996, -0.608187675476074, -0.085347734391689],
                                    [2.419836044311523, 0.017548924311996, -0.608187675476074, -0.085347734391689]]]
                                  ).to(device)
        self.assertEqual(tuple(result.shape), tuple(ref_output.shape))
        torch.testing.assert_close(result, ref_output, rtol=1e-7, atol=1e-5)

    @parametrize("batch_first", [True, False])
    @parametrize("training", [True, False])
    @parametrize("enable_nested_tensor", [True, False])
    @parametrize("device", device_list)
    def test_transformerencoder(self, batch_first, training, enable_nested_tensor, device):
        def get_a_test_layer(activation, batch_first=False):
            d_model = 4
            nhead = 2
            dim_feedforward = 16
            dropout = 0.0

            layer = nn.TransformerEncoderLayer(
                d_model,
                nhead,
                dim_feedforward=dim_feedforward,
                dropout=dropout,
                activation=activation,
                batch_first=batch_first,
            ).to(device)

            with torch.no_grad():
                # set constant weights of the model
                for idx, p in enumerate(layer.parameters()):
                    x = p.data
                    sz = x.view(-1).size(0)
                    shape = x.shape
                    x = torch.cos(torch.arange(0, sz).float().view(shape))
                    p.data.copy_(x)

            return layer

        # this is a deterministic test for TransformerEncoder
        activation = F.relu

        def _test(batch_first, training, enable_nested_tensor):
            def perm_fn(x):
                return x.transpose(1, 0) if batch_first else x

            encoder_layer = get_a_test_layer(activation=activation,
                                             batch_first=batch_first)

            model = nn.TransformerEncoder(encoder_layer, 1).to(device)
            if not training:
                model = model.eval()

            # deterministic input
            encoder_input = perm_fn(torch.tensor([[[0.7462, 0.6653, 0.5679, 0.4891],
                                                   [0.5387, 0.1655, 0.3565, 0.0471]],
                                                  [[0.8335, 0.2799, 0.5031, 0.2947],
                                                   [0.1402, 0.0318, 0.7636, 0.1346]],
                                                  [[0.6333, 0.9344, 0.1376, 0.9938],
                                                   [0.8924, 0.2872, 0.6692, 0.2944]],
                                                  [[0.9897, 0.6915, 0.3154, 0.1733],
                                                   [0.8645, 0.3513, 0.3064, 0.0767]],
                                                  [[0.8117, 0.2366, 0.4838, 0.7881],
                                                   [0.3718, 0.4945, 0.9511, 0.0864]]]
                                                 )).to(device)
            result = model(encoder_input)
            ref_output = perm_fn(torch.tensor([[[2.428589, 0.020835, -0.602055, -0.085249],
                                                [2.427987, 0.021213, -0.602496, -0.084103]],
                                               [[2.424689, 0.019155, -0.604793, -0.085672],
                                                [2.413863, 0.022211, -0.612486, -0.072490]],
                                               [[2.433774, 0.021598, -0.598343, -0.087548],
                                                [2.425104, 0.019748, -0.604515, -0.084839]],
                                               [[2.436185, 0.022682, -0.596625, -0.087261],
                                                [2.433556, 0.021891, -0.598509, -0.086832]],
                                               [[2.416246, 0.017512, -0.610712, -0.082961],
                                                [2.422901, 0.024187, -0.606178, -0.074929]]]
                                              )).to(device)
            self.assertEqual(tuple(result.shape), tuple(ref_output.shape))
            torch.testing.assert_close(result, ref_output, rtol=1e-7, atol=1e-5)

            # all 0 src_mask
            src_mask = torch.zeros([5, 5]).to(device) == 1
            result = model(encoder_input, mask=src_mask)
            self.assertEqual(tuple(result.shape), tuple(ref_output.shape))
            torch.testing.assert_close(result, ref_output, rtol=1e-7, atol=1e-5)

            # all 0
            mask = torch.zeros([2, 5]).to(device) == 1
            result = model(encoder_input, src_key_padding_mask=mask)
            self.assertEqual(tuple(result.shape), tuple(ref_output.shape))
            torch.testing.assert_close(result, ref_output, rtol=1e-7, atol=1e-5)

            mask[0, 1] = 1
            mask[1, 3] = 1
            mask[1, 4] = 1
            # If mask is not left aligned
            # We disable nested tensor
            model.enable_nested_tensor = enable_nested_tensor
            result = model(encoder_input, src_key_padding_mask=mask)
            ref_output = perm_fn(torch.tensor([[[2.429026, 0.020793, -0.601741, -0.085642],
                                                [2.428811, 0.021445, -0.601912, -0.084252]],
                                               [[2.425009, 0.019155, -0.604566, -0.085899],
                                                [2.415408, 0.02249, -0.611415, -0.073]],
                                               [[2.434199, 0.021682, -0.598039, -0.087699],
                                                [2.42598, 0.019941, -0.603896, -0.085091]],
                                               [[2.436457, 0.022736, -0.59643, -0.08736],
                                                [2.434021, 0.022093, -0.598179, -0.08679]],
                                               [[2.416531, 0.017498, -0.610513, -0.083181],
                                                [2.4242, 0.024653, -0.605266, -0.074959]]]
                                              )).to(device)
            self.assertEqual(tuple(result.shape), tuple(ref_output.shape))
            torch.testing.assert_close(result, ref_output, rtol=1e-7, atol=1e-5)

            # test case 2, multiple layers no norm
            model = nn.TransformerEncoder(encoder_layer, 2, enable_nested_tensor=enable_nested_tensor).to(device)
            if not training:
                model = model.eval()
            result = model(encoder_input, src_key_padding_mask=mask)
            ref_output = perm_fn(torch.tensor([[[2.419051, 0.017446, -0.608738, -0.085003],
                                                [2.419102, 0.017452, -0.608703, -0.085026]],
                                               [[2.419043, 0.017445, -0.608744, -0.084999],
                                                [2.419052, 0.017446, -0.608738, -0.085004]],
                                               [[2.419067, 0.017448, -0.608727, -0.085010],
                                                [2.419098, 0.017452, -0.608706, -0.085024]],
                                               [[2.419072, 0.017449, -0.608724, -0.085012],
                                                [2.419119, 0.017455, -0.608691, -0.085034]],
                                               [[2.419019, 0.017442, -0.608761, -0.084989],
                                                [2.419075, 0.017449, -0.608722, -0.085014]]]
                                              )).to(device)
            self.assertEqual(tuple(result.shape), tuple(ref_output.shape))
            torch.testing.assert_close(result, ref_output, rtol=1e-7, atol=1e-5)

            model = nn.TransformerEncoder(encoder_layer, 6, enable_nested_tensor=enable_nested_tensor).to(device)
            if not training:
                model = model.eval()
            result = model(encoder_input, src_key_padding_mask=mask)
            ref_output = perm_fn(torch.tensor([[[2.419101, 0.017453, -0.608703, -0.085025],
                                                [2.419101, 0.017453, -0.608704, -0.085025]],
                                               [[2.419101, 0.017453, -0.608703, -0.085025],
                                                [2.419101, 0.017453, -0.608704, -0.085025]],
                                               [[2.419101, 0.017453, -0.608703, -0.085025],
                                                [2.419101, 0.017453, -0.608704, -0.085025]],
                                               [[2.419101, 0.017453, -0.608703, -0.085025],
                                                [2.419101, 0.017453, -0.608704, -0.085025]],
                                               [[2.419101, 0.017453, -0.608703, -0.085025],
                                                [2.419101, 0.017453, -0.608704, -0.085025]]]
                                              )).to(device)
            self.assertEqual(tuple(result.shape), tuple(ref_output.shape))
            torch.testing.assert_close(result, ref_output, rtol=1e-7, atol=1e-5)

            # test case 3, multiple layers with norm
            # d_model = 4
            norm = nn.LayerNorm(4)
            model = nn.TransformerEncoder(encoder_layer, 2, norm=norm,
                                          enable_nested_tensor=enable_nested_tensor).to(device)
            if not training:
                model = model.eval()
            result = model(encoder_input, src_key_padding_mask=mask)
            ref_output = perm_fn(torch.tensor([[[1.695949, -0.357635, -0.893077, -0.445238],
                                                [1.695955, -0.357639, -0.893050, -0.445266]],
                                               [[1.695948, -0.357634, -0.893082, -0.445233],
                                                [1.695950, -0.357635, -0.893077, -0.445238]],
                                               [[1.695951, -0.357636, -0.893069, -0.445246],
                                                [1.695955, -0.357639, -0.893052, -0.445264]],
                                               [[1.695952, -0.357636, -0.893066, -0.445249],
                                                [1.695957, -0.357641, -0.893041, -0.445276]],
                                               [[1.695946, -0.357632, -0.893095, -0.445220],
                                                [1.695952, -0.357637, -0.893065, -0.445251]]]
                                              )).to(device)
            self.assertEqual(tuple(result.shape), tuple(ref_output.shape))
            torch.testing.assert_close(result, ref_output, rtol=1e-7, atol=1e-5)

            model = nn.TransformerEncoder(encoder_layer, 6, norm=norm,
                                          enable_nested_tensor=enable_nested_tensor).to(device)
            if not training:
                model = model.eval()
            result = model(encoder_input, src_key_padding_mask=mask)
            ref_output = perm_fn(torch.tensor([[[1.695955, -0.357639, -0.893051, -0.445265],
                                                [1.695955, -0.357639, -0.893051, -0.445265]],
                                               [[1.695955, -0.357639, -0.893051, -0.445265],
                                                [1.695955, -0.357639, -0.893051, -0.445265]],
                                               [[1.695955, -0.357639, -0.893051, -0.445265],
                                                [1.695955, -0.357639, -0.893051, -0.445265]],
                                               [[1.695955, -0.357639, -0.893051, -0.445265],
                                                [1.695955, -0.357639, -0.893051, -0.445265]],
                                               [[1.695955, -0.357639, -0.893051, -0.445265],
                                                [1.695955, -0.357639, -0.893051, -0.445265]]]
                                              )).to(device)
            self.assertEqual(tuple(result.shape), tuple(ref_output.shape))
            torch.testing.assert_close(result, ref_output, rtol=1e-7, atol=1e-5)

        # TODO: remove set default dtype to double by making ref_output more precise.
        # Added because this test was copied from test_nn.py, which has default
        # dtype double. If default dtype is float, tests will say tensors not close because
        # ref output precision too low
        with set_default_dtype(torch.double):
            if training:
                cm = contextlib.nullcontext()
            else:
                cm = torch.no_grad()  # transformer fast path requires no grad
            with cm:
                _test(batch_first, training, enable_nested_tensor)


<<<<<<< HEAD
    def test_padding_and_src_mask_bool(self):
        encoder_layer = nn.TransformerEncoderLayer(
            d_model=16,
            nhead=2,
            dim_feedforward=32,
            dropout=0.1,
            activation='relu',
            batch_first=True,
        )
        encoder_norm = nn.LayerNorm(16)
        encoder = nn.TransformerEncoder(
            encoder_layer, 2, encoder_norm
        )

        inputs = torch.randn(2, 3, 16)

        src_mask = torch.ones(3, 3, dtype=torch.bool).triu_(diagonal=1)
        input_seq_len = torch.tensor([3, 2])
        padding_mask = (
            torch.arange(3)[None, :].cpu() >= input_seq_len[:, None]
        )

        encoder(
            inputs,
            mask=src_mask,
            src_key_padding_mask=padding_mask,
        )
=======
    def test_encoder_is_causal(self):

        d_model = 3
        layer = torch.nn.TransformerEncoderLayer(d_model, 1, 6, batch_first=True)
        layer.eval()
        x = torch.randn(1, 5, d_model)
        unmasked_output = layer(x)
        mask = torch.nn.Transformer.generate_square_subsequent_mask(x.size(1))
        is_causal_output = layer(x, src_mask=mask, is_causal=True)
        masked_output = layer(x, src_mask=mask)

        self.assertEqual(masked_output, is_causal_output)
>>>>>>> a943df04


    @unittest.skipIf(not TEST_FAIRSEQ, "Fairseq not found")
    @unittest.skipIf(not TEST_CUDA, 'CUDA not available')
    def test_decoder_only_layer(self):
        DEFAULT_PADDING_IDX = 0

        class FairseqDecoder(torch.nn.Module):
            def __init__(
                self,
                embed_dim,
                attention_heads,
                ffn_embed_dim,
                num_layers,
                embedding_layer,  # torch.nn.Embedding. Must have a padding_idx field
                dropout=0,
                normalize_before=False,
                torch_encoder=None,  # torch encoder that you can map weights from
                activation="relu",
            ):
                super().__init__()

                cfg = fairseq_transformer.TransformerConfig()
                cfg.decoder.embed_dim = embed_dim
                cfg.decoder.output_dim = embed_dim
                cfg.decoder.attention_heads = attention_heads
                cfg.decoder.ffn_embed_dim = ffn_embed_dim
                cfg.dropout = dropout
                cfg.decoder.normalize_before = normalize_before
                cfg.decoder.layers = num_layers
                # make embedding behavior same as other encoders
                cfg.no_token_positional_embeddings = True
                cfg.no_scale_embedding = True
                cfg.activation_fn = activation

                dictionary = {}  # TODO: verify what this is

                self.decoder = fairseq_transformer.TransformerDecoder(
                    cfg,
                    dictionary,
                    embedding_layer,
                    no_encoder_attn=True,
                    output_projection=None,
                )

                if torch_encoder is not None:
                    self.decoder = torch_to_fairseq(torch_encoder, self.decoder)
                self.decoder = self.decoder.eval().cuda().half()

            def forward(
                self,
                tokens,
                src_lengths=None,
                with_triangle_mask=False,
                incremental_state=None,
            ):
                return self.decoder(
                    prev_output_tokens=tokens,
                    encoder_out=None,
                    incremental_state=incremental_state,
                    features_only=True,
                    full_context_alignment=not with_triangle_mask,
                    alignment_layer=None,
                    alignment_heads=None,
                    src_lengths=src_lengths,
                    return_all_hiddens=False,
                )[0]

        class BetterDecoder(torch.nn.Module):
            """
            Only incremental decoder for now
            """

            def __init__(self, transformer, embedding, pad_idx):
                super().__init__()
                self.transformer = transformer
                self.embedding = embedding
                self.padding_idx = pad_idx

            def forward(
                self,
                x,
                src_mask=None,
                include_padding_mask=True,
                incr_key_lst=None,
                incr_value_lst=None,
                is_incremental_decoding=False,
            ):
                padding_mask = None
                if not x.is_nested and include_padding_mask:
                    padding_mask = x.eq(self.padding_idx)
                if(is_incremental_decoding):
                    x = x[:, -1:]  # only take the last token
                x = self.embedding(x)

                one_encoder_layer = self.transformer.layers[0]
                self_attn = one_encoder_layer.self_attn
                embed_dim = self_attn.embed_dim
                num_heads = self_attn.num_heads

                use_gelu = (
                    one_encoder_layer.activation_relu_or_gelu == 2
                )  # see torch/nn/modules/activation attention impl. 1 == relu, 2 == gelu
                assert (
                    one_encoder_layer.activation_relu_or_gelu != 0
                )  # 0 == not relu or gelu

                norm_first = one_encoder_layer.norm_first

                # TODO: make this a bit less janky. but for now we initialize with an empty tensor.
                if(not is_incremental_decoding):
                    assert len(incr_key_lst) == 0 or incr_key_lst[0] is None
                    assert len(incr_value_lst) == 0 or incr_value_lst[0] is None
                while len(incr_key_lst) <= len(self.transformer.layers):
                    if(is_incremental_decoding):
                        incr_key_lst.append(torch.Tensor([]).cuda().half())
                        incr_value_lst.append(torch.Tensor([]).cuda().half())
                    else:
                        incr_key_lst.append(None)
                        incr_value_lst.append(None)

                for i, layer in enumerate(self.transformer.layers):
                    incr_key = incr_key_lst[i]
                    incr_value = incr_value_lst[i]

                    x, incr_key, incr_value = torch._transformer_decoder_only_layer_fwd(
                        src=x,
                        embed_dim=embed_dim,
                        num_heads=num_heads,
                        qkv_weight=layer.self_attn.in_proj_weight,
                        qkv_bias=layer.self_attn.in_proj_bias,
                        proj_weight=layer.self_attn.out_proj.weight,
                        proj_bias=layer.self_attn.out_proj.bias,
                        use_gelu=use_gelu,
                        norm_first=norm_first,
                        # TODO: layer_norm_eps hardcoded to be same as nn.TransformerEncoder default.
                        # fix by pulling from self_attn.norm1
                        eps=1e-5,
                        norm_weight_1=layer.norm1.weight,
                        norm_bias_1=layer.norm1.bias,
                        norm_weight_2=layer.norm2.weight,
                        norm_bias_2=layer.norm2.bias,
                        ffn_weight_1=layer.linear1.weight,
                        ffn_bias_1=layer.linear1.bias,
                        ffn_weight_2=layer.linear2.weight,
                        ffn_bias_2=layer.linear2.bias,
                        mask=src_mask,
                        incr_key=incr_key,  # altered in place
                        incr_value=incr_value,
                    )

                    # not in-place
                    if(not is_incremental_decoding):
                        incr_key = None
                        incr_value = None
                    incr_key_lst[i] = incr_key
                    incr_value_lst[i] = incr_value

                return x, incr_key_lst, incr_value_lst

        def torch_to_fairseq(torch_encoder, fairseq_encoder):
            for src_layer, dst_layer in zip(torch_encoder.layers, fairseq_encoder.layers):
                w_q, w_k, w_v = src_layer.self_attn.in_proj_weight.chunk(3, dim=0)
                b_q, b_k, b_v = src_layer.self_attn.in_proj_bias.chunk(3, dim=0)

                dst_layer.self_attn.q_proj.weight = torch.nn.Parameter(w_q)
                dst_layer.self_attn.q_proj.bias = torch.nn.Parameter(b_q)
                dst_layer.self_attn.k_proj.weight = torch.nn.Parameter(w_k)
                dst_layer.self_attn.k_proj.bias = torch.nn.Parameter(b_k)
                dst_layer.self_attn.v_proj.weight = torch.nn.Parameter(w_v)
                dst_layer.self_attn.v_proj.bias = torch.nn.Parameter(b_v)

                dst_layer.self_attn.out_proj.weight = src_layer.self_attn.out_proj.weight
                dst_layer.self_attn.out_proj.bias = src_layer.self_attn.out_proj.bias

                dst_layer.fc1.weight = src_layer.linear1.weight
                dst_layer.fc1.bias = src_layer.linear1.bias

                # fairseq may use fusedlayernorm from nvidia apex - diff properties
                dst_layer.self_attn_layer_norm.load_state_dict(src_layer.norm1.state_dict())

                dst_layer.fc2.weight = src_layer.linear2.weight
                dst_layer.fc2.bias = src_layer.linear2.bias

                dst_layer.final_layer_norm.load_state_dict(src_layer.norm2.state_dict())

            return fairseq_encoder

        def set_weights_deterministic(model):
            for idx, p in enumerate(model.parameters()):
                x = p.data
                sz = x.view(-1).size(0)
                shape = x.shape
                x = torch.cos(torch.arange(0, sz).float().view(shape))
                p.data.copy_(x)

        D = 4  # d_model
        H = 2  # nhead
        FD = 16  # dim_feedforward
        V = 100  # vocab size
        L = 2  # num layers

        embedding_layer = torch.nn.Embedding(V, D, DEFAULT_PADDING_IDX)
        layer = torch.nn.TransformerEncoderLayer(
            d_model=D,
            nhead=H,
            dim_feedforward=FD,
            batch_first=True,
            activation="gelu",
        )
        transformer = torch.nn.TransformerEncoder(
            layer,
            num_layers=L,
        ).eval().cuda().half()

        set_weights_deterministic(embedding_layer)
        set_weights_deterministic(transformer)

        better_decoder = (
            BetterDecoder(transformer, embedding_layer, DEFAULT_PADDING_IDX)
            .eval()
            .cuda()
            .half()
        )
        fairseq_decoder = (
            FairseqDecoder(
                D,
                H,
                FD,
                L,
                embedding_layer,
                dropout=0,
                normalize_before=False,
                torch_encoder=transformer,
                activation="gelu",
            )
            .eval()
            .cuda()
            .half()
        )

        tokens = torch.Tensor([
            [5, 6, 7, 8],
            [9, 10, 11, 12]
        ]).to(torch.int).cuda()
        lengths_tensor = torch.Tensor([2, 2]).to(torch.int).cuda()
        # bs = 2, seqlen = 4
        bs, seqlen = tokens.shape

        upper_triangle = torch.zeros(seqlen, seqlen)
        upper_triangle.fill_(-100000000)
        upper_triangle = torch.triu(upper_triangle, 1)
        upper_triangle = upper_triangle.cuda().half()
        upper_triangle_expanded = upper_triangle.unsqueeze(0).unsqueeze(0)
        upper_triangle_expanded = upper_triangle_expanded.expand(
            bs, H, -1, -1
        )

        # test forced decoding
        with torch.no_grad():
            result, _, _ = better_decoder(
                tokens,
                src_mask=upper_triangle_expanded,
                include_padding_mask=False,
                incr_key_lst=[],
                incr_value_lst=[],
                is_incremental_decoding=False,
            )
        ref_output = fairseq_decoder(tokens, lengths_tensor, with_triangle_mask=True)

        self.assertEqual(result.shape, ref_output.shape)
        torch.testing.assert_close(result, ref_output, atol=1e-3, rtol=1e-2)

        # test incremental decoding
        bs, seqlen = tokens.shape

        incr_state = {}
        ref_outputs = [fairseq_decoder(
            tokens[:, :i],
            src_lengths=None,
            with_triangle_mask=False,
            incremental_state=incr_state,
        ) for i in range(1, seqlen + 1)]
        ref_output = torch.stack(ref_outputs)

        incr_key_lst = []
        incr_value_lst = []
        results = []
        for i in range(1, seqlen + 1):
            res, incr_key_lst, incr_value_lst = better_decoder(
                tokens[:, :i],
                src_mask=None,
                include_padding_mask=False,
                incr_key_lst=incr_key_lst,
                incr_value_lst=incr_value_lst,
                is_incremental_decoding=True,
            )
            results.append(res)
        result = torch.stack(results)

        self.assertEqual(result.shape, ref_output.shape)
        torch.testing.assert_close(result, ref_output, atol=1e-3, rtol=1e-2)

    @parametrize("input_dim,attn_mask_dim,is_causal",
                 [(3, None, False), (3, 2, False), (3, 2, True), (3, 3, False), (3, 3, True),
                  (4, None, False), (4, 2, False), (4, 2, True), (4, 4, False), (4, 4, True)],
                 name_fn=lambda input_dim, attn_dim, is_causal: (
                     f"{input_dim}D_input_dim_" + (
                         f"{attn_dim}D_{'causal_' if is_causal else ''}attn_mask"
                         if attn_dim is not None else "no_attn_mask")))
    @parametrize("dropout_p", [0.0, 0.2, 0.5])
    @parametrize("device", device_list)
    @sdp_kernel(enable_flash=False)
    def test_scaled_dot_product_attention(self, device, input_dim, attn_mask_dim, is_causal, dropout_p):
        def sdp_ref(
                q,
                k,
                v,
                attn_mask=None,
                dropout_p=0.0):
            E = q.size(-1)
            q = q / math.sqrt(E)
            # (B, Nt, E) x (B, E, Ns) -> (B, Nt, Ns)
            if attn_mask is not None:
                attn = torch.baddbmm(attn_mask, q, k.transpose(-2, -1))
            else:
                attn = torch.bmm(q, k.transpose(-2, -1))

            attn = torch.nn.functional.softmax(attn, dim=-1)
            if dropout_p > 0.0:
                attn = torch.nn.functional.dropout(attn, p=dropout_p)
            # (B, Nt, Ns) x (B, Ns, E) -> (B, Nt, E)
            output = torch.bmm(attn, v)
            return output
        # TODO: Support cross-device / dtype testing properly when instantiate_device_type_tests() is used.
        dtypes = [torch.double, torch.float]
        for dtype in dtypes:

            def rand_tensor(*shape):
                return torch.randn(shape, device=device, dtype=dtype)

            # This test compares python and C++ implementations of SDP.
            N, N_prime, L, S, E = 5, 2, 4, 3, 6
            if input_dim == 3:
                query = rand_tensor(N, L, E)
                key = rand_tensor(N, S, E)
                value = rand_tensor(N, S, E)
            elif input_dim == 4:
                query = rand_tensor(N, N_prime, L, E)
                key = rand_tensor(N, N_prime, S, E)
                value = rand_tensor(N, N_prime, S, E)
            else:
                self.fail(f'Invalid input_dim {input_dim} encountered in SDP test')

            attn_mask = None
            if attn_mask_dim is not None:
                assert attn_mask_dim in [2, input_dim]
                mask_size = (L, S) if attn_mask_dim == 2 else ((N, L, S) if input_dim == 3 else (N, N_prime, L, S))
                attn_mask = (torch.ones(mask_size, device=device, dtype=torch.bool).tril() if is_causal
                             else torch.randint(0, 2, size=mask_size, device=device, dtype=torch.bool))

            with freeze_rng_state():
                # Python impl only supports float mask and 3D inputs.
                attn_mask_float = attn_mask
                if attn_mask_float is not None:
                    attn_mask_float = torch.zeros_like(attn_mask, dtype=query.dtype)
                    attn_mask_float.masked_fill_(attn_mask.logical_not(), float("-inf"))
                q, k, v = query.view(-1, L, E), key.view(-1, S, E), value.view(-1, S, E)
                a = attn_mask_float
                if a is not None and attn_mask_dim > 3:
                    a = a.view(-1, L, S)
                expected = sdp_ref(q, k, v, attn_mask=a, dropout_p=dropout_p)
                if input_dim > 3:
                    expected = expected.view(-1, N_prime, L, E)

            with freeze_rng_state():
                if is_causal:
                    # NB: Don't pass attn_mask here
                    actual = torch.nn.functional.scaled_dot_product_attention(
                        query, key, value, None, dropout_p, is_causal)

                    # Error case: both explicit attn_mask and is_causal are set
                    with self.assertRaisesRegex(RuntimeError,
                                                "Explicit attn_mask should not be set when is_causal=True"):
                        torch.nn.functional.scaled_dot_product_attention(
                            query, key, value, attn_mask, dropout_p, is_causal)
                else:
                    actual = torch.nn.functional.scaled_dot_product_attention(
                        query, key, value, attn_mask, dropout_p, is_causal)

                self.assertEqual(actual, expected)

        if attn_mask_dim is None:
            q = q.double().clone()
            k = k.double().clone()
            v = v.double().clone()
            q.requires_grad_()
            k.requires_grad_()
            v.requires_grad_()

            assert gradcheck(lambda *args, **kwargs: wrapper_set_seed(sdp_ref, *args, **kwargs),
                             (q, k, v, attn_mask, dropout_p))
            assert gradcheck(lambda *args, **kwargs:
                             wrapper_set_seed(torch.nn.functional.scaled_dot_product_attention, *args, **kwargs),
                             (q, k, v, attn_mask, dropout_p))

    @unittest.skipIf(TEST_WITH_CROSSREF, 'Fastpath not available with crossref')
    @torch.no_grad()
    def test_mask_check_fastpath(self):
        """
        Test that fastpath is executed independently of the masks that are passed.
        If the passed key padding mask is left aligned or mask_check=False, test that nested tensors are used
        (sparsity fastpath), otherwise use fastpath with traditional tensors.
        Also test that fast path is executed with both key padding mask and attention mask passed at the same time.
        """

        x = torch.Tensor([[[1, 2], [3, 4], [5, 6]]]).to(torch.float)

        def _test_fastpath(model, key_padding_mask, mock_return_value, attn_mask=None, nested_tensors=True):
            with patch('torch._transformer_encoder_layer_fwd') as fastpath_mock:
                fastpath_mock.return_value = mock_return_value
                model(x, src_key_padding_mask=key_padding_mask, mask=attn_mask)

                # If mock was called, fastpath was taken
                self.assertTrue(fastpath_mock.called)

                # If mock was called with nested tensors, sparsity fastpath was taken
                for call_args, _ in fastpath_mock.call_args_list:
                    self.assertEqual(call_args[0].is_nested, nested_tensors)

        encoder_layer = torch.nn.TransformerEncoderLayer(d_model=2, nhead=2, dim_feedforward=8, batch_first=True)

        model = torch.nn.TransformerEncoder(encoder_layer, num_layers=2, enable_nested_tensor=True, mask_check=True)
        model.eval()

        aligned_key_padding_mask = torch.Tensor([[0, 0, 1]]).to(torch.bool)
        not_aligned_key_padding_mask = torch.Tensor([[1, 0, 1]]).to(torch.bool)
        attn_mask = torch.Tensor([[1, 0, 1], [0, 1, 0], [1, 0, 1]]).to(torch.bool)
        nested_tensor_return_value = torch.nested.nested_tensor([torch.ones((2, 2), dtype=torch.float)])
        tensor_return_value = torch.ones((1, 3, 2), dtype=torch.float)

        # Left aligned mask results in sparsity fastpath
        _test_fastpath(model, aligned_key_padding_mask, nested_tensor_return_value, nested_tensors=True)

        # Not aligned mask results in fastpath
        _test_fastpath(model, not_aligned_key_padding_mask, tensor_return_value, nested_tensors=False)

        model = torch.nn.TransformerEncoder(encoder_layer, num_layers=2, enable_nested_tensor=False, mask_check=True)
        model.eval()

        # If nested tensor disabled, fastpath is always taken
        _test_fastpath(model, aligned_key_padding_mask, tensor_return_value, nested_tensors=False)
        _test_fastpath(model, not_aligned_key_padding_mask, tensor_return_value, nested_tensors=False)
        # Fast path is taken if both attention mask and key padding mask are present
        _test_fastpath(model, aligned_key_padding_mask, tensor_return_value, attn_mask=attn_mask, nested_tensors=False)

        model = torch.nn.TransformerEncoder(encoder_layer, num_layers=2, enable_nested_tensor=True, mask_check=False)
        model.eval()

        # Mask check disabled results in sparisty fastpath, independently of the mask
        _test_fastpath(model, aligned_key_padding_mask, nested_tensor_return_value, nested_tensors=True)
        _test_fastpath(model, not_aligned_key_padding_mask, nested_tensor_return_value, nested_tensors=True)

    # Test failing MHA when bias was NoneType
    def test_bias_is_none(self):
        x = torch.rand((1, 5, 10))
        model = torch.nn.modules.activation.MultiheadAttention(10, 1, bias=False, batch_first=True)
        model.eval()
        model(x, x, x)
        # completes without error

    @parametrize("device", device_list)
    def test_train_with_is_causal(self, device):
        # training with is_causal
        S, L, E, H = 1, 2, 2, 1
        layer = nn.TransformerEncoderLayer(
            d_model=2,
            dim_feedforward=4,
            nhead=H,
            batch_first=True,
            activation="gelu",
            dropout=0,
        )
        criterion = nn.MSELoss()
        encoder = nn.TransformerEncoder(layer, 2).to(device)
        optimizer = optim.SGD(encoder.parameters(), lr=0.1, momentum=0.9)
        encoder.train()

        encoder.train()
        optimizer.zero_grad()
        inputs = torch.randn(S, L, E).to(device)
        mask = torch.nn.Transformer.generate_square_subsequent_mask(
            inputs.size(1), device=device
        )

        outputs = encoder(inputs, mask=mask, is_causal=True)

        loss = criterion(outputs[:, 0:2, :], inputs[:, 0:2, :])
        loss.backward()
        optimizer.step()

        # inference with is_causal
        t_qvk = torch.randn((S, L, E), device=device, dtype=torch.float32)
        mha = nn.MultiheadAttention(E, H).to(device)
        mask = torch.nn.Transformer.generate_square_subsequent_mask(
            S, device=device
        )

        attn_out, _ = mha(t_qvk, t_qvk, t_qvk, attn_mask=mask, is_causal=True)

        # Can't give only is_causal
        attn_mask = torch.randint(0, 2, size=(L, L), device=device, dtype=torch.bool)
        with self.assertRaises(RuntimeError):
            _ = mha(t_qvk, t_qvk, t_qvk, is_causal=True)

        # # Passing a causal mask sets is_causal to 1
        causal_mask = torch.triu(
            torch.ones(L, L, device=inputs.device) * float('-inf'), diagonal=1
        ).to(torch.bool)

        mock_layer = MagicMock(torch.nn.MultiheadAttention(E, H), return_value=inputs)
        encoder.layers[0] = mock_layer
        outputs = encoder(inputs, mask=causal_mask)
        mock_layer.assert_called_with(ANY, src_mask=ANY, is_causal=True, src_key_padding_mask=ANY)

        # check expected numerical values with all kernels
        self.is_causal_kernels(["math"], device)

    def is_causal_kernels(self, kernels, device):
        def ones_tensor(*shape):
            return torch.ones(shape, device=device, dtype=torch.float32).to(device)
        S, L, E, H = 1, 2, 4, 1
        qkv = ones_tensor(S, L, E)

        mha = nn.MultiheadAttention(E, H).to(device)
        mha.in_proj_weight = Parameter(torch.ones((E * 3, E), device=device))
        mha.out_proj.weight = Parameter(torch.ones((E, E), device=device))
        expected = torch.ones(size=(S, L, E)).to(device) * 16
        mask = torch.nn.Transformer.generate_square_subsequent_mask(
            qkv.size(1), device=device
        )

        for kernel in kernels:
            with torch.backends.cuda.sdp_kernel(
                enable_math=(kernel == 'math'),
                enable_flash=(kernel == 'flash'),
                enable_mem_efficient=(kernel == 'meff')
            ):
                actual, _ = mha(qkv, qkv, qkv, attn_mask=mask, need_weights=False, is_causal=True)
                self.assertTrue(torch.equal(actual, expected))

                if kernel != 'math':
                    # fails with embedding size not multiple of 4
                    with self.assertRaisesRegex(RuntimeError, "No available kernel"):
                        qkv_f, mha_f = ones_tensor(S, L, 2), nn.MultiheadAttention(2, H).to(device)
                        mask = torch.nn.Transformer.generate_square_subsequent_mask(
                            qkv_f.size(1), device=device
                        )
                        _ = mha_f(qkv_f, qkv_f, qkv_f, attn_mask=mask, need_weights=False, is_causal=True)
                        torch.cuda.synchronize()

    @unittest.skipIf(not PLATFORM_SUPPORTS_FUSED_SDPA or not SM80OrLater, "CUDA unavailable")
    def test_is_causal_gpu(self):
        device = 'cuda'
        self.is_causal_kernels(["math", "meff"], device)


class TestSDPA(NNTestCase):
    """ Used to test the functionality of scaled_dot_product_attention
    Quarks:
        There is some trickiness with this function. It's runtime behavior
        is dependent on the CUDA architecture you are testing it on. See
        `PLATFORM_SUPPORTS_FUSED_SDPA` at the top of the file.
        Summary:
            Math: always supported
            FlashAttention: Supported on sm80 or newer hardware
            MemEfficientAttention: Supported on sm50 or newer hardware
    """
    _do_cuda_memory_leak_check = True
    _do_cuda_non_default_stream = True

    backend_map = {
        SDPBackend.MATH: {"enable_math": True, "enable_flash": False, "enable_mem_efficient": False},
        SDPBackend.FLASH_ATTENTION: {"enable_math": False, "enable_flash": True, "enable_mem_efficient": False},
        SDPBackend.EFFICIENT_ATTENTION: {
            "enable_math": False, "enable_flash": False, "enable_mem_efficient": True}
    }

    def rand_tensor(self, shape: Tuple[int], device: str, dtype: torch.dtype,
                    type: str, requires_grad: bool = False, packed: bool = False) -> torch.Tensor:
        """Creates rand dense or nested tensor with given shape and type.

        Args:
            shape (Tuple[int]): _description_
            device (str): _description_
            dtype (torch.dtype): _description_
            type (str): _description_
            requires_grad (bool, optional): _description_. Defaults to False.
            packed (bool, optional): _description_. Defaults to False.

        Returns:
            torch.Tensor: _description_
        """
        batch, seq_len, num_heads, head_dim = shape
        if type == "nested":
            size = (seq_len, num_heads, head_dim) if not packed else (seq_len, 3 * num_heads * head_dim)
            return torch.nested.nested_tensor([
                torch.randn(size, device=device, dtype=dtype, requires_grad=requires_grad)
                for _ in range(batch)])
        else:
            size = (batch, seq_len, num_heads, head_dim) if not packed else (batch, seq_len, 3 * num_heads * head_dim)
            return torch.randn(size, device=device, dtype=dtype, requires_grad=requires_grad)

    def convert_flash_attn_S_to_softmax(self, S, query_padding_mask, key_padding_mask, head_dim, causal=False):
        """FlashAttention stores the S matrix in a different way.
        Arguments:
            S: (batch_size, nheads, seqlen_q, seqlen_k)
            query_padding_mask: (batch_size, seqlen_q)
            key_padding_mask: (batch_size, seqlen_k)
        """
        def _get_block_size(head_dim):
            assert head_dim % 8 == 0 and head_dim <= 128
            return 256 if head_dim <= 64 else 128
        S_flat = S.view(S.shape[0], S.shape[1], S.shape[2] * S.shape[3])
        seqlen_q, seqlen_k = S.shape[-2:]
        block_size = _get_block_size(head_dim)
        loop_steps = math.ceil(seqlen_k / block_size)
        warps_n = 4
        mmas_n = (seqlen_k // warps_n //
                  16) if seqlen_k <= block_size else (block_size // warps_n // 16)

        S_converted = S_flat.view(S_flat.shape[0], S_flat.shape[1], loop_steps,
                                  seqlen_q // 16, mmas_n, warps_n, 8, 4, 2, 2, 2)
        S_converted = S_converted.permute(0, 1, 3, 8, 6, 2, 4, 5, 9, 7, 10)
        S_converted = S_converted.reshape(S_flat.shape[0],
                                          S_flat.shape[1], (seqlen_q // 16 * 2 * 8), (loop_steps * mmas_n * warps_n * 2 * 4 * 2))
        # Need to zero out things not in attention_mask in case S was initialized with random values
        # and some of those values aren't overwritten.
        seqlen_q_og = query_padding_mask.shape[-1]
        if seqlen_q_og < seqlen_q:
            query_padding_mask = F.pad(
                query_padding_mask, (0, seqlen_q - seqlen_q_og))
        else:
            query_padding_mask = query_padding_mask[:, :seqlen_q]
        q_mask_fill = ~query_padding_mask.view(query_padding_mask.shape[0], 1, query_padding_mask.shape[1], 1)
        S_converted = S_converted.masked_fill(q_mask_fill, 0.0)
        seqlen_k_og = key_padding_mask.shape[-1]
        if seqlen_k_og < seqlen_k:
            key_padding_mask = F.pad(key_padding_mask, (0, seqlen_k - seqlen_k_og))
        else:
            key_padding_mask = key_padding_mask[:, :seqlen_k]

        k_mask_fill = ~key_padding_mask.view(key_padding_mask.shape[0], 1, 1, key_padding_mask.shape[1])
        S_converted = S_converted.masked_fill(k_mask_fill, 0.0)

        if causal:
            causal_mask = torch.triu(torch.ones(
                seqlen_q, seqlen_k, dtype=torch.bool, device=S.device), 1)
            S_converted.masked_fill_(causal_mask, 0.0)
        if seqlen_q_og < seqlen_q:
            S_converted = S_converted[:, :, :seqlen_q_og, :]
        else:
            S_converted = F.pad(S_converted, (0, 0, 0, seqlen_q_og - seqlen_q))
        if seqlen_k_og < seqlen_k:
            S_converted = S_converted[:, :, :, :seqlen_k_og]
        else:
            S_converted = F.pad(S_converted, (0, seqlen_k_og - seqlen_k))
        return S_converted

    @unittest.skipIf(not PLATFORM_SUPPORTS_FUSED_SDPA, "Fused SDPA was not built for this system")
    @parametrize("type", ["dense", "nested"])
    @parametrize("is_contiguous", [True, False])
    def test_scaled_dot_product_attention_fused_kernels(self, type: str, is_contiguous: bool):
        rand_tensor = partial(self.rand_tensor, type=type, device="cuda", dtype=torch.float16)

        batch, seq_len, num_heads, head_dim = 32, 64, 16, 64
        shape = (batch, seq_len, num_heads, head_dim)

        query = rand_tensor(shape)
        key = rand_tensor(shape)
        value = rand_tensor(shape)

        # Lets switch seq_len and num_heads
        # B x S X H X D -> B x H x S x D
        query = query.transpose(1, 2)
        key = key.transpose(1, 2)
        value = value.transpose(1, 2)

        if is_contiguous:
            query = query.contiguous()
            key = key.contiguous()
            value = value.contiguous()

        with sdp_kernel(enable_flash=False, enable_math=False, enable_mem_efficient=True):
            actual = torch.nn.functional.scaled_dot_product_attention(
                query, key, value, attn_mask=None, dropout_p=0.0, is_causal=False)
        with sdp_kernel(enable_flash=False, enable_math=True, enable_mem_efficient=False):
            math_ref = torch.nn.functional.scaled_dot_product_attention(
                query.contiguous(), key.contiguous(), value.contiguous(),
                attn_mask=None, dropout_p=0.0, is_causal=False)

        self.assertEqual(actual[0].contiguous(), math_ref[0].contiguous(), atol=1e-3, rtol=1e-2)

    @unittest.skipIf(not PLATFORM_SUPPORTS_FUSED_SDPA, "Fused SDPA was not built for this system")
    @parametrize("type", ["dense", "nested"])
    @parametrize("is_contiguous", [True, False])
    def test_scaled_dot_product_attention_fused_kernels_packed(self, type: str, is_contiguous: bool):
        rand_tensor = partial(self.rand_tensor, type=type, device="cuda", dtype=torch.float16, packed=True)

        batch_size, seq_len, num_heads, head_dim = 32, 64, 16, 64
        shape = (batch_size, seq_len, num_heads, head_dim)

        # Test Packed
        qkv = rand_tensor(shape)
        query, key, value = qkv.chunk(3, dim=-1)

        query = query.view(batch_size, -1, num_heads, head_dim).transpose(1, 2)
        value = value.view(batch_size, -1, num_heads, head_dim).transpose(1, 2)
        key = key.view(batch_size, -1, num_heads, head_dim).transpose(1, 2)

        if is_contiguous:
            query = query.contiguous()
            key = key.contiguous()
            value = value.contiguous()

        with sdp_kernel(enable_flash=False, enable_math=False, enable_mem_efficient=True):
            actual = torch.nn.functional.scaled_dot_product_attention(
                query, key, value, attn_mask=None, dropout_p=0.0, is_causal=False)
        with sdp_kernel(enable_flash=False, enable_math=True, enable_mem_efficient=False):
            math_ref = torch.nn.functional.scaled_dot_product_attention(
                query.contiguous(), key.contiguous(), value.contiguous(),
                attn_mask=None, dropout_p=0.0, is_causal=False)

        self.assertEqual(actual.contiguous(), math_ref.contiguous(), atol=2e-3, rtol=1e-2)

    @unittest.skipIf(not PLATFORM_SUPPORTS_FUSED_SDPA, "Fused SDPA was not built for this system")
    @parametrize("type", ["dense", "nested"])
    @parametrize("fused_kernel", ["flash", "mem_efficient"])
    def test_scaled_dot_product_attention_fused_kernels_packed_accuracy(self, type: str, fused_kernel: str):
        if (not SM80OrLater) and fused_kernel == "flash":
            return

        def rand_nt(shape):
            batch, seq_len, num_heads, head_dim = shape
            tensors = [6 * torch.rand((seq_len, 3 * num_heads * head_dim), device="cuda", dtype=torch.float32) - 3
                       for _ in range(batch)]
            return (torch.nested.nested_tensor(tensors, device="cuda", dtype=torch.float32),
                    torch.nested.nested_tensor(tensors, device="cuda", dtype=torch.float16))

        def rand_tensor(shape):
            batch, seq_len, num_heads, head_dim = shape
            tensor = 6 * torch.rand((batch, seq_len, 3 * num_heads * head_dim), device="cuda", dtype=torch.float32) - 3
            return tensor, tensor.to(dtype=torch.float16)

        batch_size, seq_len, num_heads, head_dim = 16, 8, 4, 64
        shape = (batch_size, seq_len, num_heads, head_dim)

        # Test Packed
        qkv, qkv_low_precision = rand_tensor(shape) if type == "dense" else rand_nt(shape)
        query, key, value = qkv.chunk(3, dim=-1)
        query_lp, key_lp, value_lp = qkv_low_precision.chunk(3, dim=-1)

        query = query.view(batch_size, -1, num_heads, head_dim).transpose(1, 2)
        key = key.view(batch_size, -1, num_heads, head_dim).transpose(1, 2)
        value = value.view(batch_size, -1, num_heads, head_dim).transpose(1, 2)

        query_lp = query_lp.view(batch_size, -1, num_heads, head_dim).transpose(1, 2)
        key_lp = key_lp.view(batch_size, -1, num_heads, head_dim).transpose(1, 2)
        value_lp = value_lp.view(batch_size, -1, num_heads, head_dim).transpose(1, 2)

        if fused_kernel == "flash":
            with sdp_kernel(enable_flash=True, enable_mem_efficient=False, enable_math=False):
                # TODO Flash for the nested path is currently not working due to cuda memory issues
                if type == "nested":
                    self.assertRaises(RuntimeError, lambda: torch.nn.functional.scaled_dot_product_attention(
                        query_lp, key_lp, value_lp, attn_mask=None, dropout_p=0.0, is_causal=False))
                    return
                actual = torch.nn.functional.scaled_dot_product_attention(
                    query_lp, key_lp, value_lp, attn_mask=None, dropout_p=0.0, is_causal=False)
        elif fused_kernel == "mem_efficient":
            with sdp_kernel(enable_mem_efficient=True, enable_flash=False, enable_math=False):
                actual = torch.nn.functional.scaled_dot_product_attention(
                    query_lp, key_lp, value_lp, attn_mask=None, dropout_p=0.0, is_causal=False)

        with sdp_kernel(enable_math=True, enable_flash=False, enable_mem_efficient=False):
            math_ref_lp = torch.nn.functional.scaled_dot_product_attention(
                query_lp.contiguous(), key_lp.contiguous(), value_lp.contiguous(),
                attn_mask=None, dropout_p=0.0, is_causal=False)

        with sdp_kernel(enable_math=True, enable_flash=False, enable_mem_efficient=False):
            math_query = query.contiguous()
            math_key = key.contiguous()
            math_value = value.contiguous()

            math_ref = torch.nn.functional.scaled_dot_product_attention(
                math_query, math_key, math_value, attn_mask=None, dropout_p=0.0, is_causal=False)

        actual_test = actual
        math_ref_test = math_ref
        math_ref_lp_test = math_ref_lp

        if actual_test.is_nested:
            actual_test = torch.nested.to_padded_tensor(actual_test.contiguous(), padding=0.0)
            math_ref_test = torch.nested.to_padded_tensor(math_ref_test, padding=0.0)
            math_ref_lp_test = torch.nested.to_padded_tensor(math_ref_lp_test, padding=0.0)

        actual_test = actual_test.to(dtype=torch.float32).contiguous()
        math_ref_test = math_ref_test.to(dtype=torch.float32).contiguous()
        math_ref_lp_test = math_ref_lp_test.to(dtype=torch.float32).contiguous()

        self.assertEqual(math_ref_test, math_ref_lp_test, atol=7e-3, rtol=7e-3)
        self.assertEqual(actual_test, math_ref_test, atol=5e-3, rtol=5e-3)

    @unittest.skipIf(not PLATFORM_SUPPORTS_FUSED_SDPA, "Fused SDPA was not built for this system")
    @parametrize("contiguous_inputs", [True, False])
    def test_sdp_math_gradcheck(self, contiguous_inputs: bool):

        batch_size, seq_len, num_heads, head_dim = 4, 4, 2, 16
        rand_tensor = partial(self.rand_tensor, type="dense", device="cuda",
                              dtype=torch.float64, requires_grad=True, packed=True)

        qkv = rand_tensor((batch_size, seq_len, num_heads, head_dim))
        query, key, value = qkv.chunk(3, dim=-1)

        query = query.view(batch_size, -1, num_heads, head_dim).transpose(1, 2)
        key = key.view(batch_size, -1, num_heads, head_dim).transpose(1, 2)
        value = value.view(batch_size, -1, num_heads, head_dim).transpose(1, 2)

        if contiguous_inputs:
            query = query.contiguous()
            key = key.contiguous()
            value = value.contiguous()

        with sdp_kernel(enable_math=True, enable_mem_efficient=False, enable_flash=False):
            assert gradcheck(lambda *args, **kwargs:
                             wrapper_set_seed(torch.nn.functional.scaled_dot_product_attention, *args, **kwargs),
                             (query, key, value, None, 0.0, False)
                             )

    @unittest.skipIf(not PLATFORM_SUPPORTS_FUSED_SDPA, "Flash Attention was not built for this system")
    @parametrize("contiguous_inputs", [True, False])
    @parametrize("is_causal", [True, False])
    def test_sdp_mem_efficient_grad_against_math(self, contiguous_inputs: bool, is_causal: bool):
        batch_size, seq_len, num_heads, head_dim = 4, 4, 2, 16
        rand_tensor = partial(self.rand_tensor, type="dense", device="cuda",
                              dtype=torch.float64, requires_grad=True, packed=True)

        qkv = rand_tensor((batch_size, seq_len, num_heads, head_dim))
        qkv_lp = qkv.detach().clone().to(torch.float32).requires_grad_()

        query, key, value = qkv.chunk(3, dim=-1)
        query_lp, key_lp, value_lp = qkv_lp.chunk(3, dim=-1)

        query = query.view(batch_size, -1, num_heads, head_dim).transpose(1, 2)
        key = key.view(batch_size, -1, num_heads, head_dim).transpose(1, 2)
        value = value.view(batch_size, -1, num_heads, head_dim).transpose(1, 2)

        query_lp = query_lp.view(batch_size, -1, num_heads, head_dim).transpose(1, 2)
        key_lp = key_lp.view(batch_size, -1, num_heads, head_dim).transpose(1, 2)
        value_lp = value_lp.view(batch_size, -1, num_heads, head_dim).transpose(1, 2)

        if contiguous_inputs:
            query = query.contiguous()
            key = key.contiguous()
            value = value.contiguous()

            query_lp = query_lp.contiguous()
            key_lp = key_lp.contiguous()
            value_lp = value_lp.contiguous()

        with sdp_kernel(enable_math=True, enable_mem_efficient=False, enable_flash=False):
            out = torch.nn.functional.scaled_dot_product_attention(query, key, value, None, 0.0, is_causal)

        with sdp_kernel(enable_math=False, enable_mem_efficient=True, enable_flash=False):
            out_lp = torch.nn.functional.scaled_dot_product_attention(
                query_lp, key_lp, value_lp, None, 0.0, is_causal)

        rand_upward = torch.rand_like(out)
        rand_upward_lp = rand_upward.to(torch.float32)

        out.backward(rand_upward)
        out_lp.backward(rand_upward_lp)

        # Cast up and compare
        self.assertEqual(qkv.grad, qkv_lp.grad.to(torch.float64), atol=1e-5, rtol=1e-5)

    @unittest.skipIf(not PLATFORM_SUPPORTS_FUSED_SDPA or not SM80OrLater, "Flash Attention was not built for this system")
    @parametrize("contiguous_inputs", [True, False])
    @parametrize("is_causal", [True, False])
    @parametrize("dtype", [torch.float16, torch.bfloat16])
    def test_sdp_flash_attention_grad_against_math(self, contiguous_inputs: bool, is_causal: bool, dtype: torch.dtype):
        batch_size, seq_len, num_heads, head_dim = 4, 4, 2, 16
        rand_tensor = partial(self.rand_tensor, type="dense", device="cuda",
                              dtype=torch.float64, requires_grad=True, packed=True)

        qkv = rand_tensor((batch_size, seq_len, num_heads, head_dim))
        qkv_lp = qkv.detach().clone().to(dtype).requires_grad_()

        query, key, value = qkv.chunk(3, dim=-1)
        query_lp, key_lp, value_lp = qkv_lp.chunk(3, dim=-1)

        query = query.view(batch_size, -1, num_heads, head_dim).transpose(1, 2)
        key = key.view(batch_size, -1, num_heads, head_dim).transpose(1, 2)
        value = value.view(batch_size, -1, num_heads, head_dim).transpose(1, 2)

        query_lp = query_lp.view(batch_size, -1, num_heads, head_dim).transpose(1, 2)
        key_lp = key_lp.view(batch_size, -1, num_heads, head_dim).transpose(1, 2)
        value_lp = value_lp.view(batch_size, -1, num_heads, head_dim).transpose(1, 2)

        if contiguous_inputs:
            query = query.contiguous()
            key = key.contiguous()
            value = value.contiguous()

            query_lp = query_lp.contiguous()
            key_lp = key_lp.contiguous()
            value_lp = value_lp.contiguous()

        with sdp_kernel(enable_math=True, enable_mem_efficient=False, enable_flash=False):
            out = torch.nn.functional.scaled_dot_product_attention(query, key, value, None, 0.0, is_causal)

        with sdp_kernel(enable_math=False, enable_mem_efficient=False, enable_flash=True):
            out_lp = torch.nn.functional.scaled_dot_product_attention(
                query_lp, key_lp, value_lp, None, 0.0, is_causal)

        rand_upward = torch.rand_like(out)
        rand_upward_lp = rand_upward.to(dtype)

        out.backward(rand_upward)
        out_lp.backward(rand_upward_lp)

        # Cast up and compare
        # Since we are doing the compute on fp16 we have to bump the tolerance
        # Bump down the tolearnce for blfoat16
        atol = 7e-4 if dtype == torch.float16 else 7e-3
        rtol = 7e-4 if dtype == torch.float16 else 7e-3
        self.assertEqual(qkv.grad, qkv_lp.grad.to(torch.float64), atol=atol, rtol=rtol)

    @parametrize("type", ["dense", "nested"])
    def test_fused_sdp_choice(self, type: str):
        device = "cpu"
        # Test that cpu and nestedtensor cpu return MATH backend
        for dtype in floating_types_and_half():
            make_tensor = partial(self.rand_tensor, type=type, device=device, dtype=dtype)
            size = (2, 2, 3, 4)
            q, k, v = make_tensor(size), make_tensor(size), make_tensor(size)
            assert torch._fused_sdp_choice(q, k, v) == SDPBackend.MATH

        if PLATFORM_SUPPORTS_FUSED_SDPA:
            batch_size, seq_len, num_heads, head_dim = 32, 64, 16, 64
            shape = (batch_size, seq_len, num_heads, head_dim)
            device = "cuda"
            make_tensor = partial(self.rand_tensor, device=device, dtype=torch.float16, packed=True)

            qkv = make_tensor(shape, type=type)
            query, key, value = qkv.chunk(3, dim=-1)

            query = query.view(batch_size, -1, num_heads, head_dim).transpose(1, 2)
            value = value.view(batch_size, -1, num_heads, head_dim).transpose(1, 2)
            key = key.view(batch_size, -1, num_heads, head_dim).transpose(1, 2)

            if SM80OrLater and not type == "nested":
                assert torch._fused_sdp_choice(query, key, value) == SDPBackend.FLASH_ATTENTION
            else:
                assert torch._fused_sdp_choice(query, key, value) == SDPBackend.EFFICIENT_ATTENTION

            # Change dtype to float32 so that efficient attention should get chosen
            make_tensor = partial(self.rand_tensor, device=device, dtype=torch.float32, packed=True)

            qkv = make_tensor(shape, type=type)
            query, key, value = qkv.chunk(3, dim=-1)

            query = query.view(batch_size, -1, num_heads, head_dim).transpose(1, 2)
            value = value.view(batch_size, -1, num_heads, head_dim).transpose(1, 2)
            key = key.view(batch_size, -1, num_heads, head_dim).transpose(1, 2)

            assert torch._fused_sdp_choice(query, key, value) == SDPBackend.EFFICIENT_ATTENTION

    @unittest.skipIf(not PLATFORM_SUPPORTS_FUSED_SDPA, "CUDA unavailable")
    @parametrize("warn_only", [True, False])
    def test_sdp_choice_with_determinism(self, warn_only):
        # If we are only warning we still expect that efficient_attention will still be called.
        batch_size, seq_len, num_heads, head_dim = 1, 64, 8, 64
        shape = (batch_size, seq_len, num_heads, head_dim)
        make_tensor = partial(self.rand_tensor, type="dense", device="cuda", dtype=torch.float32, packed=False)
        query, key, value = make_tensor(shape), make_tensor(shape), make_tensor(shape)

        with use_deterministic_algorithims(True, warn_only=warn_only):
            with sdp_kernel(enable_flash=False, enable_math=True, enable_mem_efficient=True):
                assert torch._fused_sdp_choice(query, key, value) == (
                    SDPBackend.EFFICIENT_ATTENTION if warn_only else SDPBackend.MATH)

    @unittest.skipIf(not PLATFORM_SUPPORTS_FUSED_SDPA or not isSM86Device, "CUDA unavailable")
    def test_memory_efficeint_sm86_failure(self):
        device = 'cuda'
        dtype = torch.float16
        make_tensor = partial(self.rand_tensor, type="dense", device=device, dtype=dtype)
        # See check_gpu_sm86_head_dim_128 in pytorch/aten/src/ATen/native/transformers/cuda/sdp_utils.h
        size = (2, 2, 4, 128)
        q, k, v = make_tensor(size), make_tensor(size), make_tensor(size)
        with sdp_kernel(enable_mem_efficient=True, enable_flash=False, enable_math=False):
            self.assertRaises(RuntimeError, lambda: torch.nn.functional.scaled_dot_product_attention(
                q, k, v, None, 0.0, False))

    @unittest.skipIf(not PLATFORM_SUPPORTS_FUSED_SDPA, "Does not support fused scaled dot product attention")
    def test_dispatch_fails_no_backend(self):
        dtype = torch.float16
        device = "cuda"
        with sdp_kernel(enable_flash=False, enable_math=False, enable_mem_efficient=False):
            size = (2, 3, 4)
            q = torch.randn(size, device=device, dtype=dtype)
            k = torch.randn(size, device=device, dtype=dtype)
            v = torch.randn(size, device=device, dtype=dtype)
            self.assertRaisesRegex(RuntimeError, "No viable backend for scaled_dot_product_attention was found.",
                                   lambda: torch._fused_sdp_choice(q, k, v))
            self.assertRaisesRegex(RuntimeError, "No viable backend for scaled_dot_product_attention was found.",
                                   lambda: torch.nn.functional.scaled_dot_product_attention(q, k, v))

    @unittest.skipIf(not PLATFORM_SUPPORTS_FUSED_SDPA, "Does not support fused scaled dot product attention")
    @parametrize(
        "kernel",
        [SDPBackend.FLASH_ATTENTION, SDPBackend.EFFICIENT_ATTENTION]
        if SM80OrLater
        else [SDPBackend.EFFICIENT_ATTENTION],
    )
    def test_invalid_fused_inputs_dim_3(self, kernel: SDPBackend):
        with sdp_kernel(**self.backend_map[kernel]):
            # Dim is not 4
            device = "cuda"
            size = (2, 3, 8)
            dtype = torch.float16
            q = torch.randn(size, device=device, dtype=dtype)
            k = torch.randn(size, device=device, dtype=dtype)
            v = torch.randn(size, device=device, dtype=dtype)
            self.assertRaises(RuntimeError, lambda: torch.nn.functional.scaled_dot_product_attention(
                q, k, v, None, 0.0, False))

    @unittest.skipIf(not PLATFORM_SUPPORTS_FUSED_SDPA, "Does not support fused scaled dot product attention")
    @parametrize(
        "kernel",
        [SDPBackend.FLASH_ATTENTION, SDPBackend.EFFICIENT_ATTENTION]
        if SM80OrLater
        else [SDPBackend.EFFICIENT_ATTENTION],
    )
    def test_invalid_fused_inputs_broadcast(self, kernel: SDPBackend):
        with sdp_kernel(**self.backend_map[kernel]):
            #  Fused Kernels don't support broadcasting
            device = "cuda"
            dtype = torch.float16
            size = (2, 4, 3, 8)
            size_broadcast = (1, 4, 3, 8)
            q = torch.randn(size_broadcast, device=device, dtype=dtype)
            k = torch.randn(size, device=device, dtype=dtype)
            v = torch.randn(size, device=device, dtype=dtype)
            self.assertRaises(RuntimeError, lambda: torch.nn.functional.scaled_dot_product_attention(
                q, k, v, None, 0.0, False))

    @unittest.skipIf(not PLATFORM_SUPPORTS_FUSED_SDPA or not SM80OrLater, "Does not support fused scaled dot product attention")
    @parametrize("kernel", [SDPBackend.FLASH_ATTENTION, SDPBackend.EFFICIENT_ATTENTION])
    def test_invalid_fused_inputs_head_dim(self, kernel: SDPBackend):
        with sdp_kernel(**self.backend_map[kernel]):
            # The embed dim per head is not divisible by 8 for flash attention
            device = "cuda"
            dtype = torch.float16
            make_tensor = partial(self.rand_tensor, type="dense", device=device, dtype=dtype)
            size = (2, 2, 3, 9)
            q, k, v = make_tensor(size), make_tensor(size), make_tensor(size)
            self.assertRaises(RuntimeError, lambda: torch.nn.functional.scaled_dot_product_attention(
                q, k, v, None, 0.0, False))

    @unittest.skipIf(not PLATFORM_SUPPORTS_FUSED_SDPA, "Does not support fused scaled dot product attention")
    @parametrize(
        "kernel",
        [SDPBackend.FLASH_ATTENTION, SDPBackend.EFFICIENT_ATTENTION]
        if SM80OrLater
        else [SDPBackend.EFFICIENT_ATTENTION],
    )
    def test_invalid_fused_inputs_invalid_dtype(self, kernel: SDPBackend):
        with sdp_kernel(**self.backend_map[kernel]):
            # Invalid dtype for both Flash Attention and Mem Efficient Attention
            device = "cuda"
            size = (2, 2, 3, 16)
            make_tensor = partial(self.rand_tensor, type="dense", device=device, dtype=torch.float64)
            q, k, v = make_tensor(size), make_tensor(size), make_tensor(size)
            self.assertRaises(RuntimeError, lambda: torch.nn.functional.scaled_dot_product_attention(
                q, k, v, None, 0.0, False))

    @unittest.skipIf(not PLATFORM_SUPPORTS_FUSED_SDPA, "Does not support fused scaled dot product attention")
    @parametrize(
        "kernel",
        [SDPBackend.FLASH_ATTENTION, SDPBackend.EFFICIENT_ATTENTION]
        if SM80OrLater
        else [SDPBackend.EFFICIENT_ATTENTION],
    )
    def test_invalid_fused_inputs_attn_mask_present(self, kernel: SDPBackend):
        with sdp_kernel(**self.backend_map[kernel]):
            # Failures for unsupported SDP args
            device = "cuda"
            size = (2, 2, 3, 16)
            make_tensor = partial(self.rand_tensor, type="dense", device=device, dtype=torch.float16)
            q, k, v = make_tensor(size), make_tensor(size), make_tensor(size)
            # Non-None attention mask
            self.assertRaises(RuntimeError, lambda: torch.nn.functional.scaled_dot_product_attention(
                q, k, v, torch.ones_like(q), 0.0, False))

    @unittest.skipIf(not PLATFORM_SUPPORTS_FUSED_SDPA or not SM80OrLater, "CUDA unavailable")
    def test_unaligned_tensors(self):
        # The alignment is depdent on arch so we specifiy SM80OrLater
        device = 'cuda'
        dtype = torch.float16
        shape = (2, 2, 8, 5)
        make_tensor = partial(self.rand_tensor, shape=shape, type=type, device=device, dtype=dtype)
        q, k, v = make_tensor(), make_tensor(), make_tensor()
        with sdp_kernel(enable_flash=False, enable_mem_efficient=True, enable_math=False):
            self.assertRaises(RuntimeError, lambda: torch.nn.functional.scaled_dot_product_attention(
                q, k, v, None, 0.0, False))

    @unittest.skipIf(not PLATFORM_SUPPORTS_FUSED_SDPA or not SM80OrLater, "CUDA unavailable")
    def test_flash_fail_fp32(self):
        device = 'cuda'
        dtype = torch.float
        shape = (16, 16, 32, 32)
        make_tensor = partial(self.rand_tensor, shape=shape, type=type, device=device, dtype=dtype)
        q, k, v = make_tensor(), make_tensor(), make_tensor()
        with sdp_kernel(enable_flash=True, enable_mem_efficient=False, enable_math=False):
            self.assertRaises(RuntimeError, lambda: torch.nn.functional.scaled_dot_product_attention(
                q, k, v, None, 0.0, False))

    @unittest.skipIf(not PLATFORM_SUPPORTS_FUSED_SDPA or not SM80OrLater, "CUDA unavailable")
    def test_flash_autocast_fp32_float16(self):
        device = 'cuda'
        dtype = torch.float
        shape = (16, 16, 32, 32)
        make_tensor = partial(self.rand_tensor, shape=shape, type=type, device=device, dtype=dtype)
        q, k, v = make_tensor(), make_tensor(), make_tensor()
        with torch.autocast(device_type='cuda', dtype=torch.float16):
            with sdp_kernel(enable_flash=True, enable_mem_efficient=False, enable_math=False):
                _ = torch.nn.functional.scaled_dot_product_attention(
                    q, k, v, None, 0.0, False)

    @unittest.skipIf(not PLATFORM_SUPPORTS_FUSED_SDPA or not SM80OrLater, "CUDA unavailable")
    def test_flash_autocast_fp32_bfloat16(self):
        device = 'cuda'
        dtype = torch.float
        shape = (16, 16, 32, 32)
        make_tensor = partial(self.rand_tensor, shape=shape, type=type, device=device, dtype=dtype)
        q, k, v = make_tensor(), make_tensor(), make_tensor()
        with torch.autocast(device_type=device, dtype=torch.bfloat16):
            with sdp_kernel(enable_flash=True, enable_mem_efficient=False, enable_math=False):
                _ = torch.nn.functional.scaled_dot_product_attention(
                    q, k, v, None, 0.0, False)

    def test_incompatible_mask(self):
        def ones_tensor(*shape):
            return torch.ones(shape, dtype=torch.float32)
        S, L, E, H = 1, 2, 4, 1
        qkv = ones_tensor(S, L, E)

        mha = nn.MultiheadAttention(E, H)
        mha.in_proj_weight = Parameter(torch.ones((E * 3, E)))
        mha.out_proj.weight = Parameter(torch.ones((E, E)))
        qkv = qkv.to(float)
        kpm = ones_tensor(S, L) * float("-inf")
        am = ones_tensor(L, L).to(bool)

        def func():
            return mha(qkv, qkv, qkv, need_weights=False, key_padding_mask=kpm, attn_mask=am)

        self.assertRaises(RuntimeError, func)

    @unittest.skipIf(not PLATFORM_SUPPORTS_FUSED_SDPA or not SM80OrLater, "CUDA unavailable")
    @parametrize("batch_size", [1, 8])
    @parametrize("seq_len_q", [4, 8, 64, 128, 256, 512, 1024, 2048])
    @parametrize("seq_len_k", [4, 8, 64, 128, 256, 512, 1024, 2048])
    @parametrize("head_dim", [8, 16, 32, 64, 128])
    @parametrize("is_causal", [True, False])
    @parametrize("dropout_p", [0.0])  # mem_efficient_attention does not support dropout
    @parametrize("dtype", [torch.float16, torch.bfloat16, torch.float32])
    def test_mem_efficient_attention_vs_math_ref_grads(self, batch_size: int, seq_len_q: int, seq_len_k: int,
                                                       head_dim: int, is_causal: bool, dropout_p: float, dtype: torch.dtype):
        n_heads = 4
        query = torch.rand(batch_size, n_heads, seq_len_q, head_dim,
                           device="cuda", dtype=dtype, requires_grad=True)
        key = torch.rand(batch_size, n_heads, seq_len_k, head_dim, device="cuda",
                         dtype=dtype, requires_grad=True)
        value = torch.rand(batch_size, n_heads, seq_len_k, head_dim,
                           device="cuda", dtype=dtype, requires_grad=True)

        # Run the math kernel on low precision references
        query_ref_lp = query.clone().detach().requires_grad_(True)
        key_ref_lp = key.clone().detach().requires_grad_(True)
        value_ref_lp = value.clone().detach().requires_grad_(True)

        higher_precision_dtype = torch.float64 if dtype == torch.float32 else torch.float32

        query_ref = query.clone().detach().to(higher_precision_dtype).requires_grad_(True)
        key_ref = key.clone().detach().to(higher_precision_dtype).requires_grad_(True)
        value_ref = value.clone().detach().to(higher_precision_dtype).requires_grad_(True)

        # Create real output
        with sdp_kernel(enable_mem_efficient=True, enable_flash=False, enable_math=False):
            # See check_gpu_sm86_head_dim_128 in pytorch/aten/src/ATen/native/transformers/cuda/sdp_utils.h
            if isSM86Device and head_dim == 128:
                self.assertRaises(RuntimeError, lambda: F.scaled_dot_product_attention(query, key, value,
                                                                                       dropout_p=dropout_p, is_causal=is_causal))
                return
            else:
                out = F.scaled_dot_product_attention(query, key, value, dropout_p=dropout_p, is_causal=is_causal)

        with sdp_kernel(enable_math=True, enable_flash=False, enable_mem_efficient=False):
            # High Precision Math Reference
            out_ref = F.scaled_dot_product_attention(query_ref, key_ref, value_ref,
                                                     dropout_p=dropout_p, is_causal=is_causal)
            # Low Precision Math Reference
            out_lp_ref = F.scaled_dot_product_attention(query_ref_lp, key_ref_lp, value_ref_lp,
                                                        dropout_p=dropout_p, is_causal=is_causal)

        upstream_grad = torch.rand_like(out, requires_grad=False)

        out.backward(upstream_grad)
        out_ref.backward(upstream_grad.to(out_ref.dtype))
        out_lp_ref.backward(upstream_grad.to(out_lp_ref.dtype))

        # [Note] Fused Tolerances
        # Establish the numerical error between the "true" high precision math output
        # and the low precision math reference. We use this reference for the atol
        # And we use the default rtol for the low precision type.
        # We then provide a fudge factor for gradients respectively to account
        # for the use of the fused kernel rather than the eager implemntation.
        out_deviation = out_ref - out_lp_ref
        output_ref_atol = max(torch.abs(out_deviation).max().item(), default_atol[out.dtype])
        output_ref_rtol = max(get_rtol(out_ref, out_lp_ref), default_rtol[out.dtype])

        grad_q_deviation = query_ref.grad - query_ref_lp.grad
        grad_q_ref_atol = max(torch.abs(grad_q_deviation).max().item(), default_atol[out.dtype])
        grad_q_ref_rtol = max(get_rtol(query_ref.grad, query_ref_lp.grad), default_rtol[out.dtype])

        # TODO: Investigate why grad_k needs larger tolerances
        grad_k_deviation = key_ref.grad - key_ref_lp.grad
        grad_k_ref_atol = max(7 * torch.abs(grad_k_deviation).max().item(), 7 * default_atol[out.dtype])
        grad_k_ref_rtol = max(7 * get_rtol(key_ref.grad, key_ref_lp.grad), 7 * default_rtol[out.dtype])

        grad_v_deviation = value_ref.grad - value_ref_lp.grad
        grad_v_ref_atol = max(torch.abs(grad_v_deviation).max().item(), default_atol[out.dtype])
        grad_v_ref_rtol = max(get_rtol(value_ref.grad, value_ref_lp.grad), default_rtol[out.dtype])

        self.assertEqual(out, out_ref.to(out.dtype), atol=output_ref_atol, rtol=output_ref_rtol)
        self.assertEqual(query.grad, query_ref.grad.to(query.grad.dtype),
                         atol=grad_q_ref_atol, rtol=grad_q_ref_rtol)
        self.assertEqual(key.grad, key_ref.grad.to(key.grad.dtype),
                         atol=grad_k_ref_atol, rtol=grad_k_ref_rtol)
        self.assertEqual(value.grad, value_ref.grad.to(value.grad.dtype),
                         atol=grad_v_ref_atol, rtol=grad_v_ref_rtol)

    @unittest.skipIf(not PLATFORM_SUPPORTS_FUSED_SDPA or not SM80OrLater, "CUDA unavailable")
    @parametrize("batch_size", [1, 8])
    @parametrize("seq_len_q", [4, 8, 64, 128, 256, 512, 1024, 2048])
    @parametrize("seq_len_k", [4, 8, 64, 128, 256, 512, 1024, 2048])
    @parametrize("head_dim", [8, 16, 32, 64])
    @parametrize("is_causal", [True, False])
    @parametrize("dropout_p", [0.0, 0.22, 0.48])
    @parametrize("dtype", [torch.float16, torch.bfloat16])
    def test_flash_attention_vs_math_ref_grads(self, batch_size: int, seq_len_q: int, seq_len_k: int,
                                               head_dim: int, is_causal: bool, dropout_p: float, dtype: torch.dtype):
        n_heads = 4
        query = torch.rand(batch_size, n_heads, seq_len_q, head_dim,
                           device="cuda", dtype=dtype, requires_grad=True)
        key = torch.rand(batch_size, n_heads, seq_len_k, head_dim, device="cuda",
                         dtype=dtype, requires_grad=True)
        value = torch.rand(batch_size, n_heads, seq_len_k, head_dim,
                           device="cuda", dtype=dtype, requires_grad=True)

        # Run the math kernel on low precision references
        query_ref_lp = query.clone().detach().requires_grad_(True)
        key_ref_lp = key.clone().detach().requires_grad_(True)
        value_ref_lp = value.clone().detach().requires_grad_(True)

        query_ref = query.clone().detach().to(torch.float32).requires_grad_(True)
        key_ref = key.clone().detach().to(torch.float32).requires_grad_(True)
        value_ref = value.clone().detach().to(torch.float32).requires_grad_(True)

        is_dropout = dropout_p > 0.0

        # Create real output
        output_tuple = torch.ops.aten._scaled_dot_product_flash_attention(
            query, key, value, dropout_p=dropout_p, is_causal=is_causal, return_debug_mask=True)
        out = output_tuple[0]
        dbug_mask = output_tuple[-1]

        query_padding_mask = torch.ones(
            1, seq_len_q, device="cuda", dtype=torch.bool)
        key_padding_mask = torch.ones(
            1, seq_len_k, device="cuda", dtype=torch.bool)

        softmax_mask = self.convert_flash_attn_S_to_softmax(
            dbug_mask, query_padding_mask, key_padding_mask, head_dim=head_dim, causal=is_causal)
        dropout_mask = softmax_mask >= 0

        if not is_dropout:
            with sdp_kernel(enable_math=True, enable_flash=False, enable_mem_efficient=False):
                # High Precision Math Reference
                out_ref = F.scaled_dot_product_attention(
                    query_ref, key_ref, value_ref, is_causal=is_causal)
                # Low Precision Math Reference
                out_lp_ref = F.scaled_dot_product_attention(
                    query_ref_lp, key_ref_lp, value_ref_lp, is_causal=is_causal)
        else:
            # High Precision Math Reference
            out_ref = torch.ops.aten._scaled_dot_product_attention_math(
                query_ref, key_ref, value_ref, dropout_p=dropout_p, is_causal=is_causal, dropout_mask=dropout_mask)[0]
            # Low Precision Math Reference
            out_lp_ref = torch.ops.aten._scaled_dot_product_attention_math(
                query_ref_lp, key_ref_lp, value_ref_lp, dropout_p=dropout_p, is_causal=is_causal, dropout_mask=dropout_mask)[0]

        upstream_grad = torch.rand_like(out, requires_grad=False)

        out.backward(upstream_grad)
        out_ref.backward(upstream_grad.to(out_ref.dtype))
        out_lp_ref.backward(upstream_grad.to(out_lp_ref.dtype))

        # See [Note] Fused Tolerances above
        out_deviation = out_ref - out_lp_ref
        output_ref_atol = max(torch.abs(out_deviation).max().item(), default_atol[out.dtype])
        output_ref_rtol = max(get_rtol(out_ref, out_lp_ref), default_rtol[out.dtype])

        # TODO: Investigate why grad_q needs larger tolerances
        grad_q_deviation = query_ref.grad - query_ref_lp.grad
        grad_q_ref_atol = max(2 * torch.abs(grad_q_deviation).max().item(), default_atol[out.dtype])
        grad_q_ref_rtol = max(get_rtol(query_ref.grad, query_ref_lp.grad), default_rtol[out.dtype])

        grad_k_deviation = key_ref.grad - key_ref_lp.grad
        grad_k_ref_atol = max(torch.abs(grad_k_deviation).max().item(), default_atol[out.dtype])
        grad_k_ref_rtol = max(get_rtol(key_ref.grad, key_ref_lp.grad), default_rtol[out.dtype])

        grad_v_deviation = value_ref.grad - value_ref_lp.grad
        grad_v_ref_atol = max(torch.abs(grad_v_deviation).max().item(), default_atol[out.dtype])
        grad_v_ref_rtol = max(get_rtol(value_ref.grad, value_ref_lp.grad), default_rtol[out.dtype])

        self.assertEqual(out, out_ref.to(out.dtype), atol=output_ref_atol, rtol=output_ref_rtol)
        self.assertEqual(query.grad, query_ref.grad.to(query.grad.dtype),
                         atol=grad_q_ref_atol, rtol=grad_q_ref_rtol)
        self.assertEqual(key.grad, key_ref.grad.to(key.grad.dtype),
                         atol=grad_k_ref_atol, rtol=grad_k_ref_rtol)
        self.assertEqual(value.grad, value_ref.grad.to(value.grad.dtype),
                         atol=grad_v_ref_atol, rtol=grad_v_ref_rtol)

    @parametrize("kernel", [SDPBackend.MATH, SDPBackend.FLASH_ATTENTION, SDPBackend.EFFICIENT_ATTENTION])
    @parametrize("device", ["cpu", "cuda"] if TEST_CUDA else ["cpu"])
    def test_invalid_inputs_different_datatypes(self, kernel: SDPBackend, device: str):
        with sdp_kernel(**self.backend_map[kernel]):
            # Different datatypes
            shape = (1, 4, 8, 16)
            query = torch.randn(shape, dtype=torch.float32, device=device)
            key = torch.randn(shape, dtype=torch.float16, device=device)
            value = torch.randn(shape, dtype=torch.float16, device=device)
            self.assertRaises(RuntimeError, lambda: F.scaled_dot_product_attention(query, key, value))

    @parametrize("kernel", [SDPBackend.MATH, SDPBackend.FLASH_ATTENTION, SDPBackend.EFFICIENT_ATTENTION])
    @parametrize("device", ["cpu", "cuda"] if TEST_CUDA else ["cpu"])
    def test_invalid_inputs_different_devices(self, kernel: SDPBackend, device: str):
        # Different devices
        shape = (1, 4, 8, 16)
        if device == "cuda":
            query = torch.randn(shape, dtype=torch.float32, device=device)
            key = torch.randn(shape, dtype=torch.float16, device='cpu')
            value = torch.randn(shape, dtype=torch.float16, device='cpu')
            self.assertRaises(RuntimeError, lambda: F.scaled_dot_product_attention(query, key, value))

    @parametrize("kernel", [SDPBackend.MATH, SDPBackend.FLASH_ATTENTION, SDPBackend.EFFICIENT_ATTENTION])
    @parametrize("device", ["cpu", "cuda"] if TEST_CUDA else ["cpu"])
    def test_invalid_inputs_1_dimensional_inputs(self, kernel: SDPBackend, device: str):
        with sdp_kernel(**self.backend_map[kernel]):
            # 1 dimensional input
            shape = (1, 4)
            query = torch.randn(4, dtype=torch.float16, device=device)
            key = torch.randn(shape, dtype=torch.float16, device=device)
            value = torch.randn(shape, dtype=torch.float16, device=device)
            self.assertRaises(RuntimeError, lambda: F.scaled_dot_product_attention(query, key, value))

# TODO: Replace this with instantiate_device_type_tests() to take advantage of test framework support for
# cross device / dtype testing.
instantiate_parametrized_tests(TestTransformers)
instantiate_parametrized_tests(TestSDPA)

if __name__ == '__main__':
    run_tests()<|MERGE_RESOLUTION|>--- conflicted
+++ resolved
@@ -541,7 +541,6 @@
                 _test(batch_first, training, enable_nested_tensor)
 
 
-<<<<<<< HEAD
     def test_padding_and_src_mask_bool(self):
         encoder_layer = nn.TransformerEncoderLayer(
             d_model=16,
@@ -569,8 +568,9 @@
             mask=src_mask,
             src_key_padding_mask=padding_mask,
         )
-=======
-    def test_encoder_is_causal(self):
+    
+
+  def test_encoder_is_causal(self):
 
         d_model = 3
         layer = torch.nn.TransformerEncoderLayer(d_model, 1, 6, batch_first=True)
@@ -582,7 +582,6 @@
         masked_output = layer(x, src_mask=mask)
 
         self.assertEqual(masked_output, is_causal_output)
->>>>>>> a943df04
 
 
     @unittest.skipIf(not TEST_FAIRSEQ, "Fairseq not found")
