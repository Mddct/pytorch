# Owner(s): ["module: meta tensors"]

from torch.testing._internal.common_utils import (
    TestCase, TEST_WITH_TORCHDYNAMO, run_tests, skipIfCrossRef, skipIfRocm, skipIfTorchDynamo, parametrize,
    instantiate_parametrized_tests)
import torch
import torch._dynamo
import itertools
import numpy as np
from torch.testing._internal.jit_utils import RUN_CUDA
from torch._subclasses.fake_tensor import (
    extract_tensor_metadata,
    FakeTensor,
    FakeTensorConfig,
    FakeTensorMode,
    FakeTensorConverter,
    DynamicOutputShapeException,
    UnsupportedOperatorException,
)
from torch.fx.experimental.symbolic_shapes import ShapeEnv, DimDynamic, free_symbols, StatelessSymbolicContext
from torch.testing._internal.custom_op_db import custom_op_db
from torch.testing._internal.common_device_type import ops
from torch.testing._internal.common_device_type import instantiate_device_type_tests, OpDTypes
from torch.testing._internal.common_cuda import PLATFORM_SUPPORTS_FLASH_ATTENTION
from torch.fx.passes.fake_tensor_prop import FakeTensorProp
from torch._dynamo.testing import rand_strided
from torch.testing import FileCheck
import unittest
import torch._prims as prims
import contextlib
import weakref
import copy
import torch._functorch.config
import torch.testing._internal.optests as optests
from unittest.mock import patch

from torch import distributed as dist
from torch.utils._mode_utils import no_dispatch
from torch.utils._python_dispatch import TorchDispatchMode
import torch.utils._pytree as pytree

<<<<<<< HEAD
aten = torch.ops.aten

FakeTensorConfig.cache_enabled = True
FakeTensorConfig.cache_crosscheck_enabled = True


=======
@torch.testing._internal.common_utils.markDynamoStrictTest
>>>>>>> 59140710
class FakeTensorTest(TestCase):
    def checkType(self, t, device_str, size):
        self.assertTrue(isinstance(t, FakeTensor))
        self.assertEqual(t.device.type, device_str)
        self.assertEqual(list(t.size()), size)


    @unittest.skipIf(not RUN_CUDA, "requires cuda")
    def test_cuda_initialized(self):
        # doesnt error
        with FakeTensorMode():
            p = torch.randn(4, 2, requires_grad=True, device='cuda')
            x = torch.randn(8, 4, device='cuda')
            y = torch.mm(x, p).square().sum()
            y.backward()

    def test_basic(self):
        x = torch.empty(2, 2, device="cpu")
        y = torch.empty(4, 2, 2, device="cpu")
        with FakeTensorMode() as mode:
            x = mode.from_tensor(x)
            y = mode.from_tensor(y)
            z = x + y
            self.assertEqual(z.shape, (4, 2, 2))
            self.assertEqual(z.device, torch.device("cpu"))
            self.assertTrue(isinstance(z, FakeTensor))

    def test_basic_forced_memo_only(self):
        x = torch.empty(2, 2, device="cpu")
        y = torch.empty(4, 2, 2, device="cpu")
        with FakeTensorMode() as mode:
            x_fake = mode.from_tensor(x)
            x2 = mode.from_tensor(x, memoized_only=True)
            self.assertTrue(x2 is not None)
            y = mode.from_tensor(y, memoized_only=True)
            self.assertIs(y, None)

    def test_custom_op_fallback(self):
        from torch.library import Library, impl

        test_lib = Library("my_test_op", "DEF")
        test_lib.define('foo(Tensor self) -> Tensor')

        @impl(test_lib, 'foo', 'CPU')
        def foo_impl(self):
            return self.cos()

        x = torch.empty(2, 2, device="cpu")
        with self.assertRaisesRegex(UnsupportedOperatorException, "my_test_op.foo.default"):
            with FakeTensorMode(allow_fallback_kernels=True) as mode:
                x = mode.from_tensor(x)
                torch.ops.my_test_op.foo(x)

    def test_parameter_instantiation(self):
        with FakeTensorMode():
            x = torch.rand([4])
            y = torch.nn.parameter.Parameter(x)
            self.assertTrue(isinstance(y, torch.nn.Parameter))

    @unittest.skipIf(not dist.is_available(), "requires distributed")
    def test_fsdp_flat_param(self):
        from torch.distributed.fsdp._flat_param import FlatParameter
        with FakeTensorMode() as m:
            data = torch.randn(2, 2)
            param = FlatParameter(data, requires_grad=True)
        self.assertIsInstance(param, FlatParameter)
        self.assertIsInstance(param, torch.nn.Parameter)
        self.assertIsInstance(param, FakeTensor)

    def test_non_parameter_grad(self):
        mode = FakeTensorMode()
        t = torch.rand([4], requires_grad=True)
        fake_t = mode.from_tensor(t)
        self.assertEqual(fake_t.requires_grad, t.requires_grad)

    @unittest.skipIf(TEST_WITH_TORCHDYNAMO, "isinstance check for FakeTensor won't work with compile")
    @unittest.skipIf(not RUN_CUDA, "requires cuda")
    def test_index_cuda_with_cpu(self):
        with FakeTensorMode():
            x = torch.rand([2048], device='cuda')
            out = x[torch.zeros([36], dtype=torch.int64)]
            self.checkType(out, "cuda", [36])

    @unittest.skipIf(not RUN_CUDA, "requires cuda")
    def test_shape_take_not_device(self):
        with FakeTensorMode():
            x = torch.empty(1, device="cpu")
            y = torch.empty(8, 8, device="cuda")
            out = x.resize_as_(y)
            self.assertEqual(out.shape, (8, 8))
            self.assertEqual(out.device.type, "cpu")
            self.assertTrue(isinstance(out, FakeTensor))

    def test_repr(self):
        with FakeTensorMode():
            x = torch.empty(2, 2, device="cpu")
            self.assertEqual(repr(x), 'FakeTensor(..., size=(2, 2))')
            x = torch.empty(2, 2, device="meta")
            self.assertEqual(repr(x), "FakeTensor(..., device='meta', size=(2, 2))")

    @unittest.skipIf(not RUN_CUDA, "requires cuda")
    def test_zero_dim(self):
        with FakeTensorMode() as mode:
            x = torch.tensor(0.)
            y = torch.rand([4, 4], device="cuda")
            out = x + y
            self.assertEqual(out.shape, (4, 4))
            self.assertEqual(out.device, y.device)
            self.assertTrue(isinstance(out, FakeTensor))

    def test_nan_to_num(self):
        with FakeTensorMode():
            for dtype in [torch.float16, torch.float32]:
                x = torch.rand([4], dtype=dtype)
                y = torch.nan_to_num(x, nan=None)
                z = torch.nan_to_num(x, 0.0)
                self.assertEqual(dtype, y.dtype)
                self.assertEqual(dtype, z.dtype)

    @unittest.skipIf(not RUN_CUDA, "requires cuda")
    def test_throw(self):
        x = torch.tensor(0.)  # TODO: tensor() errors
        with FakeTensorMode() as mode:
            x_conv = mode.from_tensor(x)
            y = torch.rand([4, 4], device="cuda")
            z = torch.rand([4, 4], device="cpu")
            self.assertRaises(Exception, lambda: torch.lerp(x_conv, y, z))

    @unittest.skipIf(not RUN_CUDA, "requires cuda")
    def test_type_as(self):
        with FakeTensorMode():
            x = torch.rand([16, 1], device="cpu")
            y = torch.rand([4, 4], device="cuda")
            out = x.type_as(y)
            self.assertEqual(out.device.type, "cuda")
            self.assertTrue(isinstance(out, FakeTensor))

    @unittest.skipIf(not RUN_CUDA, "requires cuda")
    def test_setitem(self):
        for device in ["cpu", "cuda"]:
            with FakeTensorMode():
                x = torch.rand([16, 1], device=device)
                x[..., 0] = 0

    @unittest.skipIf(not RUN_CUDA, "requires cuda")
    def test_device_inplace_copy(self):
        with FakeTensorMode():
            x = torch.rand([8, 8], device="cpu")
            y = torch.rand([8, 8], device="cuda")
            assert x.copy_(y).device.type == "cpu"
            assert y.copy_(x).device.type == "cuda"

    def test_fake_dispatch_keys(self):
        with FakeTensorMode():
            x = torch.rand([4])
            f = FileCheck().check("CPU").check("ADInplaceOrView").check("AutogradCPU").check("AutocastCPU")
            f.run(torch._C._dispatch_key_set(x))

            with torch.inference_mode():
                x = torch.rand([4])
                y = x + x
                FileCheck().check("CPU").check("AutocastCPU").run(torch._C._dispatch_key_set(y))
                FileCheck().check_not("ADInplaceOrView").check_not("Autograd").run(torch._C._dispatch_key_set(y))

    def test_constructor(self):
        with FakeTensorMode():
            x = torch.rand([4, 4], device="cpu")

        self.assertTrue(isinstance(x, FakeTensor))
        self.assertTrue(x.device.type == "cpu")

    def test_mode(self):
        with FakeTensorMode():
            y = torch.rand([4], device="cpu")
            out = y + y

        self.assertTrue(isinstance(out, FakeTensor))

    def test_full(self):
        # Test torch.full returns tensor with correct dtype
        with torch._subclasses.CrossRefFakeMode():
            y = torch.full((4, 4), 1)

    def check_function_with_fake(self, fn):
        out = fn()
        with torch._subclasses.FakeTensorMode():
            out_fake = fn()

        for a, b in zip(pytree.tree_leaves(out), pytree.tree_leaves(out_fake)):
            if not isinstance(a, torch.Tensor):
                self.assertTrue(not isinstance(b, torch.Tensor))
                continue

            prims.utils.compare_tensor_meta(a, b, check_strides=True)

    @unittest.skipIf(not RUN_CUDA, "requires cuda")
    def test_non_kwarg_device(self):
        with FakeTensorMode():
            x = torch.rand([16, 1], device="cpu")
            y = x.to(torch.device("cpu"))
            self.assertIs(x, y)
            z = x.to(torch.device("cuda"))
            self.assertEqual(z.device.type, "cuda")

    def test_non_overlapping_stride_zero(self):
        def foo():
            x = torch.empty_strided([1, 3, 427, 640], (0, 1, 1920, 3))
            return x.half()

        self.check_function_with_fake(foo)

    def test_fake_mode_error(self):
        x = torch.rand([4, 4])

        with self.assertRaisesRegex(Exception, "Please convert all Tensors"):
            with FakeTensorMode():
                y = x[0]

    @unittest.skipIf(TEST_WITH_TORCHDYNAMO, "isinstance check for FakeTensor won't work with compile")
    def test_fake_grad_copy(self):
        x = torch.rand([4, 4], requires_grad=True)
        x.grad = torch.rand([4, 4])
        mode = FakeTensorMode()
        fake_x = mode.from_tensor(x)
        prims.utils.compare_tensor_meta(fake_x, x)
        prims.utils.compare_tensor_meta(fake_x.grad, x.grad)

        self.assertTrue(isinstance(fake_x.grad, FakeTensor))

    @unittest.skipIf(not RUN_CUDA, "requires cuda")
    def test_index_put_error(self):
        mode = FakeTensorMode()
        for context in [contextlib.nullcontext, lambda: mode]:
            with context():
                y = torch.randn(2, 2, 3)
                x = torch.randn(2, 2, 3).to('cuda')
                with self.assertRaises(RuntimeError):
                    x[[1, 1]] = y

                with self.assertRaises(RuntimeError):
                    torch.ops.aten.index_put(x, torch.tensor([1, 1], device="cuda"), y)

                # no error
                torch.ops.aten.index_put(x, torch.tensor([1, 1], device="cuda"), torch.tensor(5.))
                torch.ops.aten.index_put_(x, torch.tensor([1, 1], device="cuda"), torch.tensor(5.))



    @unittest.skipIf(not RUN_CUDA, "requires cuda")
    def test_like_constructor(self):
        with FakeTensorMode():
            x = torch.rand([4, 4])
            y = torch.ones_like(x)
            self.assertTrue(isinstance(y, FakeTensor))
            self.assertEqual(y.device.type, "cpu")
            z = torch.ones_like(x, device="cuda")
            self.assertTrue(isinstance(z, FakeTensor))
            self.assertEqual(z.device.type, "cuda")

    def test_binary_op_type_promotion(self):
        with FakeTensorMode():
            x = torch.empty([2, 2], dtype=torch.float)
            y = torch.empty([2, 2], dtype=torch.int64)
            out = x / y
            self.assertEqual(out.dtype, torch.float)
            self.assertEqual(out.device.type, "cpu")

    @unittest.skipIf(TEST_WITH_TORCHDYNAMO, "isinstance check for FakeTensor won't work with compile")
    def test_from_numpy(self):
        with FakeTensorMode():
            x = torch.tensor(np.zeros([4, 4]))
            self.checkType(x, "cpu", [4, 4])

    def test_randperm(self):
        x = torch.randperm(10)
        y = torch.randperm(5, device="cpu")
        with FakeTensorMode():
            x1 = torch.randperm(10)
            prims.utils.compare_tensor_meta(x, x1)
            y1 = torch.randperm(5, device="cpu")
            prims.utils.compare_tensor_meta(y, y1)

    def test_print_in_fake_mode(self):
        x = torch.zeros(2)
        # does not fail
        with FakeTensorMode():
            out = str(x)
        assert "FakeTensor" not in out

    @unittest.skipIf(not RUN_CUDA, "requires cuda")
    def test_upsample_bilinear_small_channels(self):
        out = []
        mode = FakeTensorMode()
        for i, context in enumerate([contextlib.nullcontext, lambda: mode]):
            with context():
                arg0_1 = torch.empty_strided((3, 427, 640), (1, 1920, 3), dtype=torch.float32, device='cuda')
                unsqueeze = torch.ops.aten.unsqueeze.default(arg0_1, 0)
                out.append(torch.ops.aten.upsample_bilinear2d.default(unsqueeze, [800, 1199], False))

        self.assertTrue(out[1].is_contiguous())
        self.checkMetaProps(out[0], out[1])

    @unittest.skipIf(not RUN_CUDA, "requires cuda")
    def test_cpu_fallback(self):
        with FakeTensorMode(allow_fallback_kernels=False):
            filters = torch.randn(8, 4, 3, 3).cuda()
            inputs = torch.randn(1, 4, 5, 5).cuda()
            out = torch.nn.functional.conv2d(inputs, filters, padding=1)
            self.assertEqual(out.device.type, "cuda")
            self.assertEqual(list(out.size()), [1, 8, 5, 5])

        with FakeTensorMode(allow_fallback_kernels=True):
            # intentionally bad inputs
            filters = torch.randn(8, 20, 3, 3).cuda()
            inputs = torch.randn(1, 7, 10, 5).cuda()
            with self.assertRaises(RuntimeError):
                torch.nn.functional.conv2d(inputs, filters, padding=1)

        with FakeTensorMode(allow_fallback_kernels=True):
            filters = torch.randn(8, 4, 3, 3).cuda()
            inputs = torch.randn(1, 4, 5, 5).cuda()

            out = torch.nn.functional.conv2d(inputs, filters, padding=1)
            self.assertEqual(out.device.type, "cuda")
            self.assertEqual(list(out.size()), [1, 8, 5, 5])

    @unittest.skipIf(not RUN_CUDA, "requires cuda")
    def test_out_multi_device(self):
        with FakeTensorMode():
            x = torch.rand([4])
            y = torch.rand([4], device="cuda")

            with self.assertRaisesRegex(Exception, "found two different devices"):
                torch.sin(x, out=y)

            with self.assertRaisesRegex(Exception, "found two different devices"):
                x.add_(y)


    @unittest.skipIf(TEST_WITH_TORCHDYNAMO, "isinstance check for FakeTensor won't work with compile")
    @unittest.skipIf(not RUN_CUDA, "requires cuda")
    def test_normalize_device(self):
        with FakeTensorMode():
            x = torch.empty(1, device="cuda")
            y = torch.empty(1, device=f"cuda:{torch.cuda.current_device()}")
            out = x + y
        self.checkType(out, "cuda", [1])

    def test_recursive_invocation(self):
        mode = FakeTensorMode()
        with mode:
            x = torch.tensor(2)
            mode.in_kernel_invocation = True
            y = x + x
            self.assertTrue(mode.in_kernel_invocation)

    @unittest.skipIf(TEST_WITH_TORCHDYNAMO, "isinstance check for FakeTensor won't work with compile")
    @skipIfRocm
    @parametrize("allow_fallback_kernels", [False, True],
                 lambda a: 'with_fallback' if a else 'without_fallback')
    @unittest.skipIf(not RUN_CUDA, "requires cuda")
    def test_cudnn_rnn(self, allow_fallback_kernels):
        def fn(
            a0,
            b0,
            b1,
            b2,
            b3,
            b4,
            b5,
            b6,
            b7,
            b8,
            b9,
            b10,
            b11,
            b12,
            b13,
            b14,
            b15,
            a3,
            a4,
            a5,
        ):
            a1 = [
                b0,
                b1,
                b2,
                b3,
                b4,
                b5,
                b6,
                b7,
                b8,
                b9,
                b10,
                b11,
                b12,
                b13,
                b14,
                b15,
            ]
            return torch.ops.aten._cudnn_rnn(
                a0,
                a1,
                4,
                a3,
                a4,
                a5,
                2,
                2048,
                0,
                2,
                False,
                0.0,
                False,
                True,
                [],
                None,
            )

        mode = FakeTensorMode(allow_fallback_kernels=allow_fallback_kernels)
        for i, context in enumerate([contextlib.nullcontext, lambda: mode]):
            with context():
                inps1 = [
                    torch.randn([92, 8, 2048]).cuda(),
                    torch.randn([8192, 2048]).cuda(),
                    torch.randn([8192, 2048]).cuda(),
                    torch.randn([8192]).cuda(),
                    torch.randn([8192]).cuda(),
                    torch.randn([8192, 2048]).cuda(),
                    torch.randn([8192, 2048]).cuda(),
                    torch.randn([8192]).cuda(),
                    torch.randn([8192]).cuda(),
                    torch.randn([8192, 4096]).cuda(),
                    torch.randn([8192, 2048]).cuda(),
                    torch.randn([8192]).cuda(),
                    torch.randn([8192]).cuda(),
                    torch.randn([8192, 4096]).cuda(),
                    torch.randn([8192, 2048]).cuda(),
                    torch.randn([8192]).cuda(),
                    torch.randn([8192]).cuda(),
                    torch.randn([167837696]).cuda(),
                    torch.randn([4, 8, 2048]).cuda(),
                    torch.randn([4, 8, 2048]).cuda(),
                ]
                inps2 = inps1
                inps2[len(inps2) - 1] = None  # argument `cx` can be None

                for inps in [inps1, inps2]:
                    out = fn(*inps)
                    self.assertIs(out[4], inps[-3])
                    for ten in out:
                        if i == 1:
                            self.assertTrue(isinstance(ten, FakeTensor))
                        self.assertEqual(ten.device.type, 'cuda')

    @unittest.skipIf(not RUN_CUDA, "requires cuda")
    def test_cuda_lstm(self):
        # Ensure CUDA (non-cuDNN) impl succeeds with fake tensors.
        with torch.backends.cudnn.flags(enabled=False):
            fake_tensor_mode = FakeTensorMode(allow_fallback_kernels=False)
            with fake_tensor_mode:
                N = 5
                L = 4
                H_in = 2
                hidden_size = 3
                proj_size = 2
                num_layers = 2
                bidir = False
                D = 2 if bidir else 1
                H_out = proj_size if proj_size > 0 else hidden_size

                lstm = torch.nn.LSTM(input_size=H_in, hidden_size=hidden_size,
                                     num_layers=num_layers, proj_size=proj_size, batch_first=False,
                                     bias=True, bidirectional=bidir, device='cuda')

                h_0 = torch.randn((num_layers * D, N, H_out), device='cuda')
                c_0 = torch.randn((num_layers * D, N, hidden_size), device='cuda')
                inp = torch.randn((L, N, H_in), device='cuda')
                (output, (h_n, c_n)) = lstm(inp, (h_0, c_0))
                output.sum().backward()

                self.assertEqual(output.shape, (L, N, D * H_out))
                self.assertEqual(h_n.shape, (D * num_layers, N, H_out))
                self.assertEqual(c_n.shape, (D * num_layers, N, hidden_size))

    def test_data_dependent_operator(self):
        with FakeTensorMode(allow_fallback_kernels=False):
            x = torch.rand([10, 10])

            self.assertRaises(DynamicOutputShapeException, lambda: torch.nonzero(x))

    def test_tolist(self):
        shape_env = ShapeEnv()
        with FakeTensorMode(allow_fallback_kernels=False, shape_env=shape_env):
            x = torch.rand([10])
            x.tolist()

    def test_same_shape_env_preserved(self):
        shape_env = ShapeEnv()
        mode1 = FakeTensorMode(shape_env=shape_env)
        t1 = mode1.from_tensor(
            torch.randn(10),
            symbolic_context=StatelessSymbolicContext(
                dynamic_sizes=[DimDynamic.DYNAMIC],
                constraint_sizes=[None]
            )
        )
        mode2 = FakeTensorMode(shape_env=shape_env)
        t2 = mode2.from_tensor(t1)
        # t2.size(0) is still dynamic, even though we didn't pass DYNAMIC here
        self.assertIsNot(t2, t1)
        self.assertIs(t1.fake_mode, mode1)
        self.assertIs(t2.fake_mode, mode2)
        self.assertIs(t2.size(0).node.shape_env, t1.size(0).node.shape_env)
        self.assertEqual(str(t2.size(0)), str(t1.size(0)))

    def test_jagged_fake_to_fake_preserved(self):
        from torch.nested._internal.nested_tensor import jagged_from_list

        S0, S1, S2 = 3, 4, 5
        D = 4
        a = torch.randn(S0, D, requires_grad=True, dtype=torch.float64)
        b = torch.randn(S1, D, requires_grad=True, dtype=torch.float64)
        c = torch.randn(S2, D, requires_grad=True, dtype=torch.float64)
        offsets = None
        jt, _ = jagged_from_list([a, b, c], offsets)
        shape_env = ShapeEnv()
        mode1 = FakeTensorMode(shape_env=shape_env)
        t1 = mode1.from_tensor(jt)
        mode2 = FakeTensorMode(shape_env=shape_env)
        t2 = mode2.from_tensor(t1)
        # It's not obvious that the invocation above makes it dynamic but it
        # does!
        self.assertTrue(free_symbols(t1.size()))
        self.assertIsNot(t2, t1)
        self.assertIs(t1.offsets().fake_mode, mode1)
        self.assertIs(t2.offsets().fake_mode, mode2)
        self.assertIs(t2.size(1).node.shape_env, t1.size(1).node.shape_env)
        self.assertEqual(str(t2.size(1)), str(t1.size(1)))

    def checkMetaProps(self, t1, t2):
        prims.utils.compare_tensor_meta(t1, t2, check_strides=True)

    @skipIfCrossRef
    def test_deepcopy(self):
        with FakeTensorMode() as mode:
            pass
        mod = torch.nn.BatchNorm2d(10)
        with torch._subclasses.fake_tensor.FakeCopyMode(mode):
            mod_copied = copy.deepcopy(mod)

        def check_copy(mod, mod_copied):
            for name, param in itertools.chain(mod.named_parameters(), mod.named_buffers()):
                param_copied = getattr(mod_copied, name)
                self.checkMetaProps(param, param_copied)
                self.assertTrue(isinstance(param_copied, FakeTensor))
                self.assertEqual(isinstance(param, torch.nn.Parameter), isinstance(param_copied, torch.nn.Parameter))
                self.assertEqual(param.requires_grad, param_copied.requires_grad)

        check_copy(mod, mod_copied)

        class ModuleNew(torch.nn.Module):
            def __init__(self):
                super().__init__()
                self.a = torch.rand([10, 2])
                self.b = self.a
                self.c = self.a[0]

        mod = ModuleNew()
        with torch._subclasses.fake_tensor.FakeCopyMode(mode):
            mod_copied = copy.deepcopy(mod)

        self.assertIs(mod_copied.a, mod_copied.b)
        self.assertEqual(mod_copied.b.storage()._cdata, mod_copied.a.storage()._cdata)

    @unittest.skipIf(TEST_WITH_TORCHDYNAMO, "isinstance check for FakeTensor won't work with compile")
    @unittest.skipIf(not RUN_CUDA, "requires cuda")
    def test_new(self):
        with FakeTensorMode():
            a = torch.rand([16, 1])
            self.checkType(a.new(10, 10), "cpu", [10, 10])
            self.checkType(a.new([1, 2, 3, 4]), "cpu", [4])
            b = torch.rand([4, 4], device='cuda')
            self.checkType(b.new(device='cuda'), "cuda", [0])
            self.checkType(a.new(torch.rand([1])), "cpu", [1])

    @unittest.skipIf(TEST_WITH_TORCHDYNAMO, "isinstance check for FakeTensor won't work with compile")
    def test_scalar_inputs(self):
        with FakeTensorMode():
            self.checkType(torch.div(3, 2), "cpu", [])
            ten = torch.zeros(2, dtype=torch.int32) * 2.0
            self.assertEqual(ten.dtype, torch.float)
            self.checkType(ten, "cpu", [2])

    @unittest.skipIf(TEST_WITH_TORCHDYNAMO, "isinstance check for FakeTensor won't work with compile")
    def test_allow_meta(self):
        def run_meta():
            with FakeTensorMode():
                x = torch.rand([4], device="meta")
                return x + x

        self.checkType(run_meta(), "meta", [4])

        with patch.object(torch._functorch.config, "fake_tensor_allow_meta", False):
            self.assertRaises(Exception, run_meta)

    def test_embedding_bag_meta(self):
        def f():
            # This behavior was originally unintentional but we see people
            # relying on it
            embedding = torch.nn.EmbeddingBag(10, 3, mode='sum', device='meta')
            input = torch.tensor([1, 2, 4, 5, 4, 3, 2, 9], dtype=torch.long)
            offsets = torch.tensor([0, 4], dtype=torch.long)
            return embedding(input, offsets)

        real_out = f()
        with FakeTensorMode():
            fake_out = f()

        for r, f in zip(real_out, fake_out):
            self.assertEqual(r.size(), f.size())
            self.assertEqual(r.device, f.device)

    @unittest.skipIf(TEST_WITH_TORCHDYNAMO, "isinstance check for FakeTensor won't work with compile")
    def test_mixed_real_and_fake_inputs(self):
        class _TestPattern(torch.nn.Module):
            def __init__(self):
                super().__init__()
                self.conv = torch.nn.Conv2d(1, 1, 1)
                self.bn = torch.nn.BatchNorm2d(1)

            def forward(self, input):
                running_std = torch.sqrt(self.bn.running_var + self.bn.eps)
                scale_factor = self.bn.weight / running_std
                weight_shape = [1] * len(self.conv.weight.shape)
                weight_shape[0] = -1
                bias_shape = [1] * len(self.conv.weight.shape)
                bias_shape[1] = -1
                scaled_weight = self.conv.weight * scale_factor.reshape(weight_shape)
                zero_bias = torch.zeros_like(self.conv.bias, dtype=input.dtype)
                conv = self.conv._conv_forward(input, scaled_weight, zero_bias)
                conv_orig = conv / scale_factor.reshape(bias_shape)
                conv_orig = conv_orig + self.conv.bias.reshape(bias_shape)
                conv = self.bn(conv_orig)
                return conv

        example_inputs = (torch.randn(1, 1, 3, 3),)
        mod = _TestPattern()
        with FakeTensorMode(allow_non_fake_inputs=True):
            out = mod(torch.randn(1, 1, 3, 3))
        self.checkType(out, "cpu", (1, 1, 3, 3))

    @unittest.skipIf(TEST_WITH_TORCHDYNAMO, "isinstance check for FakeTensor won't work with compile")
    @unittest.skipIf(not RUN_CUDA, "requires cuda")
    def test_aten_copy_multi_device(self):
        with FakeTensorMode():
            x1 = torch.rand(4, device="cpu")
            x2 = torch.rand(4, device="cuda")
            copy1 = torch.ops.aten.copy.default(x1, x2)
            copy2 = torch.ops.aten.copy.default(x2, x1)
            out = torch.empty(4, device="cpu")
            torch.ops.aten.copy.out(x1, x2, out=out)
        self.checkType(copy1, "cpu", (4,))
        self.checkType(copy2, "cuda", (4,))
        self.checkType(out, "cpu", (4,))

    @unittest.skipIf(TEST_WITH_TORCHDYNAMO, "isinstance check for FakeTensor won't work with compile")
    @unittest.skipIf(not RUN_CUDA, "requires cuda")
    def test_aten_index_multi_device(self):
        with FakeTensorMode():
            x1 = torch.rand(4, 4, device="cpu")
            x2 = torch.rand(4, 4, device="cuda")
            i1 = torch.tensor([0, 1], device="cuda")
            i2 = torch.tensor([0, 1], device="cpu")
            r1 = torch.ops.aten.index(x1, i1)
            r2 = torch.ops.aten.index(x2, i2)

            y1 = torch.rand(4, device="cpu")
            y2 = torch.rand(4, device="cuda")
            j1 = torch.tensor([2], device="cuda")
            j2 = torch.tensor([2], device="cpu")
            r3 = torch.ops.aten.index_put.default(x1, j1, y1)
            r4 = torch.ops.aten.index_put.default(x2, j2, y2)
        self.checkType(r1, "cpu", ())
        self.checkType(r2, "cuda", ())
        self.checkType(r3, "cpu", (4, 4))
        self.checkType(r4, "cuda", (4, 4))

    @unittest.skipIf(TEST_WITH_TORCHDYNAMO, "isinstance check for FakeTensor won't work with compile")
    @unittest.skipIf(not RUN_CUDA, "requires cuda")
    def test_aten_slice_scatter_multi_device(self):
        with FakeTensorMode():
            x1 = torch.rand(4, 4, device="cpu")
            y1 = torch.rand(2, 4, device="cuda")
            x2 = torch.rand(4, 4, device="cuda")
            y2 = torch.rand(2, 4, device="cpu")
            out = torch.empty(4, 4, device="cpu")
            r1 = torch.ops.aten.slice_scatter.default(x1, y1, start=2)
            r2 = torch.ops.aten.slice_scatter.default(x2, y2, start=2)
            r3 = torch.ops.aten.slice_scatter.out(x1, y1, out=out, start=2)
        self.checkType(r1, "cpu", (4, 4))
        self.checkType(r2, "cuda", (4, 4))
        self.checkType(r3, "cpu", (4, 4))
        self.checkType(out, "cpu", (4, 4))

    def test__adaptive_avg_pool2d_backward(self):
        with FakeTensorMode():
            grad_out = torch.rand(2, 3, 4, 4)
            inp = torch.rand(2, 3, 4, 4).to(memory_format=torch.channels_last)
            grad_in = torch.ops.aten._adaptive_avg_pool2d_backward(grad_out, inp)
            self.assertTrue(torch._prims_common.suggest_memory_format(grad_in) == torch.channels_last)


@torch.testing._internal.common_utils.markDynamoStrictTest
class FakeTensorConstHandling(TestCase):
    def assertConst(self, *args):
        for arg in args:
            self.assertTrue(arg.constant is not None)

    def assertNotConst(self, *args):
        for arg in args:
            self.assertTrue(arg.constant is None)

    def test_simple(self):
        with FakeTensorMode():
            x = torch.tensor(4.)
            self.assertEqual(x.item(), 4.)

    def test_inplace_add(self):
        with FakeTensorMode():
            x = torch.tensor(4.)
            y = x.add_(1)
            self.assertEqual(x.item(), 5.)
            self.assertEqual(y.item(), 5.)
            self.assertConst(x, y)

    def test_shared_storages(self):
        with FakeTensorMode():
            x = torch.tensor([4.])
            y = x[:]

            self.assertEqual(x.storage()._cdata, y.storage()._cdata)
            self.assertEqual(x.constant.storage()._cdata, y.constant.storage()._cdata)

    def test_constant_invalidation(self):
        with FakeTensorMode():
            x = torch.tensor([1.])
            self.assertConst(x)
            y = torch.rand([1])
            x.add_(y)
            self.assertNotConst(x)

    def test_inplace_view_invalidation(self):
        with FakeTensorMode():
            x = torch.tensor([1])
            self.assertConst(x)
            x.resize_([2])
            self.assertEqual(x.size(0), 2)
            self.assertNotConst(x)

    def test_fake_tensor_in_intlist_repro(self):

        def fn(tensors):
            max_size = torch.tensor([800, 1216], dtype=torch.int64)
            batch_shape = [len(tensors)] + list(tensors[0].shape[:-2]) + list(max_size)
            return tensors[0].new_full(batch_shape, 0.0)

        with self.assertRaises(torch._subclasses.fake_tensor.DataDependentOutputException):
            with torch._subclasses.fake_tensor.FakeTensorMode():
                a = torch.randn(3, 800, 1199)
                b = torch.randn(3, 800, 800)
                inputs = [a, b]
                ref = fn(inputs)

    def test_fake_tensor_batch_norm_cpu(self):
        with torch._subclasses.CrossRefFakeMode():
            m = torch.nn.Sequential(
                torch.nn.BatchNorm2d(10),
                torch.nn.ReLU(),
            )
            m.eval()
            out = m(torch.randn([2, 10, 8, 8]))

    def test_shared_storage_invalidation(self):
        with FakeTensorMode():
            x = torch.tensor([1.])
            y = x[:]
            self.assertConst(x, y)
            y.add_(torch.rand([1]))
            self.assertNotConst(x, y)

    def test_aliased_const_write(self):
        with FakeTensorMode():
            x = torch.tensor([1])
            y = x.expand([4])
            self.assertNotConst(y)
            y[0] = 1
            self.assertNotConst(x)

    def test_constant_propagate_through_functions(self):
        with FakeTensorMode():
            y = torch.div(4, 4, rounding_mode='trunc')
            self.assertConst(y)

def contains_type(type: torch._C.Type, maybe_contained_type: torch._C.Type):
    return maybe_contained_type.isSubtypeOf(type) or any(
        contains_type(e, maybe_contained_type) for e in type.containedTypes()
    )


@torch.testing._internal.common_utils.markDynamoStrictTest
class FakeTensorOpInfoTest(TestCase):
    @ops(custom_op_db, dtypes=OpDTypes.any_one)
    def test_fake(self, device, dtype, op):
        sample_inputs_itr = op.sample_inputs(device, dtype, requires_grad=False)
        for sample_input in sample_inputs_itr:
            args = (sample_input.input,) + sample_input.args
            kwargs = sample_input.kwargs
            optests.fake_check(op, args, kwargs)


@torch.testing._internal.common_utils.markDynamoStrictTest
class FakeTensorConverterTest(TestCase):
    def test_memoized_conversion_to_meta(self):
        x = torch.rand(2, 2, 2)
        mode = FakeTensorMode()
        self.assertTrue(mode.from_tensor(x) is mode.from_tensor(x))

    def test_memoized_conversion_from_meta(self):
        x = torch.rand(2, 2).to(device="meta")
        mode = FakeTensorMode()
        converter = mode.fake_tensor_converter
        self.assertTrue(converter.from_meta_and_device(mode, x, "cpu") is converter.from_meta_and_device(mode, x, "cpu"))

    def test_separate_tensor_storages_view(self):
        x = torch.rand(2, 2, 2)
        y = x[0]
        mode = FakeTensorMode()
        converter = mode.fake_tensor_converter
        x_conv = converter(mode, x)
        y_conv = converter(mode, y)
        self.assertEqual(torch._C._storage_id(x_conv), torch._C._storage_id(y_conv))

    @skipIfTorchDynamo("https://github.com/pytorch/torchdynamo/issues/1991")
    def test_separate_tensor_storages_non_view(self):
        x = torch.rand(2, 2, 2)
        y = torch.rand(4, 2)
        y.set_(x.storage())
        mode = FakeTensorMode()
        converter = mode.fake_tensor_converter
        x_conv = converter(mode, x)
        y_conv = converter(mode, y)
        stor_id = torch._C._storage_id(x_conv)
        self.assertEqual(stor_id, torch._C._storage_id(y_conv))
        del x
        self.assertEqual(len(converter.tensor_memo), 1)
        converter.meta_converter.check_for_expired_weak_storages()
        self.assertEqual(len(converter.meta_converter.storage_memo), 1)
        del y
        self.assertEqual(len(converter.tensor_memo), 0)
        converter.meta_converter.check_for_expired_weak_storages()
        self.assertEqual(len(converter.meta_converter.storage_memo), 0)


    @skipIfTorchDynamo("https://github.com/pytorch/torchdynamo/issues/1991")
    def test_dead_weak_ref(self):
        x = torch.rand(2, 2, 2)
        y = x[0]
        mode = FakeTensorMode()
        converter = FakeTensorConverter()
        x_conv = converter(mode, x)
        x_conv_storage = torch._C._storage_id(x_conv)
        del x_conv
        self.assertFalse(x in converter.tensor_memo)
        y_conv = converter(mode, y)
        self.assertEqual(x_conv_storage, torch._C._storage_id(y_conv))

    @skipIfTorchDynamo("https://github.com/pytorch/torchdynamo/issues/1991")
    def test_dead_key(self):
        x = torch.rand(2, 2, 2)
        mode = FakeTensorMode()
        converter = FakeTensorConverter()
        x_conv = converter(mode, x)
        self.assertEqual(len(converter.tensor_memo), 1)
        x_conv2 = converter(mode, x)
        assert x_conv2 is x_conv
        del x
        self.assertEqual(len(converter.tensor_memo), 0)

    def test_no_active_mode(self):
        with FakeTensorMode() as mode:
            x = torch.empty(2, 2, device="cpu")
            y = torch.empty(2, 2, device="cpu")

        out = x + y
        self.assertEqual(mode, out.fake_mode)
        self.assertTrue(isinstance(out, FakeTensor))
        self.assertEqual(out.device.type, "cpu")

    def test_multiple_modes(self):
        t = torch.rand([4])
        t2 = torch.rand([4])
        with FakeTensorMode() as m:
            with FakeTensorMode() as m2:
                t_fake = m.from_tensor(t)
                t2_fake = m2.from_tensor(t2)

                with self.assertRaisesRegex(Exception, "Mixing fake modes"):
                    t_fake + t2_fake

    def test_separate_mode_error(self):
        with FakeTensorMode():
            x = torch.empty(2, 2, device="cpu")
        with FakeTensorMode():
            y = torch.empty(2, 2, device="cpu")
        self.assertRaises(Exception, lambda: x, y)

    @skipIfTorchDynamo("https://github.com/pytorch/torchdynamo/issues/1991")
    def test_no_ref_cycle(self):
        x = torch.rand([4])
        mode = FakeTensorMode()
        y = mode.from_tensor(x)
        self.assertEqual(len(mode.fake_tensor_converter.tensor_memo), 1)
        mode_weak = weakref.ref(mode)
        y_weak = weakref.ref(mode)
        del mode
        del y
        assert mode_weak() is None
        assert y_weak() is None


@torch.testing._internal.common_utils.markDynamoStrictTest
class FakeTensorOperatorInvariants(TestCase):
    @staticmethod
    def get_aten_op(schema):
        namespace, name = schema.name.split("::")
        overload = schema.overload_name if schema.overload_name else "default"
        assert namespace == "aten"
        return getattr(getattr(torch.ops.aten, name), overload)

    @staticmethod
    def get_all_aten_schemas():
        for schema in torch._C._jit_get_all_schemas():
            namespace = schema.name.split("::")[0]
            if namespace != "aten":
                continue
            yield schema

    def test_non_kwarg_only_device(self):
        for schema in self.get_all_aten_schemas():
            ten_type = torch._C.TensorType.get()
            if not any(
                contains_type(arg.type, ten_type)
                for arg in itertools.chain(schema.arguments, schema.returns)
            ):
                continue

            opt_device = torch._C.OptionalType(torch._C.DeviceObjType.get())
            has_non_kwarg_device = any(
                not arg.kwarg_only and arg.type.isSubtypeOf(opt_device)
                for arg in schema.arguments
            )
            if has_non_kwarg_device:
                self.assertTrue(
                    self.get_aten_op(schema) in torch._subclasses.fake_tensor._device_not_kwarg_ops
                )

    def test_tensor_constructors_all_have_kwarg_device(self):
        for schema in self.get_all_aten_schemas():
            op = self.get_aten_op(schema)
            if not torch._subclasses.fake_tensor._is_tensor_constructor(op):
                continue

            opt_device = torch._C.OptionalType(torch._C.DeviceObjType.get())
            has_kwarg_device = any(
                arg.kwarg_only and arg.type.isSubtypeOf(opt_device)
                for arg in schema.arguments
            )

            self.assertTrue(
                has_kwarg_device or op == torch.ops.aten._list_to_tensor.default
            )

    @unittest.expectedFailure
    def test_sparse_new(self):
        with FakeTensorMode():
            indices = torch.randn(1, 1, dtype=torch.int64)
            values = torch.randn(1)
            extra = (2,)
            sparse = torch.randn(1).to_sparse()
            # This used to segfault, now it does not, but it still raises an
            # error
            sparse2 = sparse.new(indices, values, extra)

    def test_tensor_new(self):
        with FakeTensorMode():
            x = torch.Tensor([1, 2, 3])
        self.assertIsInstance(x, FakeTensor)

    def test_like_ops(self):
        for schema in self.get_all_aten_schemas():
            if "_like" == schema.name[-5:]:
                op = self.get_aten_op(schema)
                self.assertIn(op, torch._subclasses.fake_tensor._like_tensor_constructors)

    # at::_embedding_bag has no op info,
    # and returns extra tensors that at::embedding bag throws away
    def test_embedding_bag_private(self):
        args = [
            torch.ones(6, 1),
            torch.ones(6, dtype=torch.int64),
            torch.arange(2, dtype=torch.int64),
            False,
            2,  # mode = max
        ]

        ref_out = torch.ops.aten._embedding_bag(*args)
        with FakeTensorMode() as m:
            meta_args = [m.from_tensor(a) if isinstance(a, torch.Tensor) else a for a in args]
            meta_out = torch.ops.aten._embedding_bag(*meta_args)

        self.assertEqual(len(ref_out), len(meta_out))
        for ref_o, meta_o in zip(ref_out, meta_out):
            self.assertEqual(ref_o.size(), meta_o.size())

    def test_cross_entropy_loss(self):
        inp = torch.randn(3, 5)
        target = torch.randint(5, (3,), dtype=torch.long)
        weight = torch.rand(5)
        fn = torch.nn.functional.cross_entropy
        for w in (weight, None):
            args = (inp, target, w)
            ref = fn(*args)
            with FakeTensorMode() as m:
                meta_args = [m.from_tensor(a) if isinstance(a, torch.Tensor) else a for a in args]
                meta_out = torch.nn.functional.cross_entropy(*meta_args, label_smoothing=0.5)

            self.assertEqual(ref.size(), meta_out.size())

    @skipIfRocm
    @unittest.skipIf(not PLATFORM_SUPPORTS_FLASH_ATTENTION, "Does not support SDPA or pre-SM80 hardware")
    def test_flash_attention(self):
        class Repro(torch.nn.Module):
            def __init__(self):
                super().__init__()

            def forward(self, arg1, arg2, arg3):
                torch.ops.aten._scaled_dot_product_flash_attention(arg1, arg2, arg3, scale=0.17677669529663687)

        args_new = [
            [
                ((1, 48, 64, 64), (0, 4096, 64, 1), torch.float16, "cuda"),
                ((1, 48, 64, 64), (0, 4096, 64, 1), torch.float16, "cuda"),
                ((1, 48, 64, 64), (0, 4096, 64, 1), torch.float16, "cuda"),
            ],
            [
                ((4, 2, 16, 32), (1024, 512, 32, 1), torch.float16, "cuda"),
                ((4, 2, 16, 32), (1024, 512, 32, 1), torch.float16, "cuda"),
                ((4, 2, 16, 32), (1024, 512, 32, 1), torch.float16, "cuda"),
            ]
        ]
        for args_list in args_new:
            args = [rand_strided(bsz, num_heads, seq_len, head_dim) for
                    (bsz, num_heads, seq_len, head_dim) in args_list]
            try:
                with torch._subclasses.CrossRefFakeMode():
                    Repro()(*args)
            except RuntimeError as e:
                # We expect the cross ref to succed for the first output to fail
                # for the rng state, see Note [Seed and Offset]
                self.assertTrue("output[0]" not in str(e))
                self.assertTrue("found mismatched tensor metadata for output[6]: Devices cpu and cuda:0 are not equal!" in str(e))

    @skipIfRocm
    @unittest.skipIf(not RUN_CUDA, "requires cuda")
    def test_conv_c1_backward(self):
        class Repro(torch.nn.Module):
            def __init__(self):
                super().__init__()

            def forward(self, arg1, arg2, arg3):
                torch.ops.aten.convolution_backward.default(
                    arg1,
                    arg2,
                    arg3,
                    [1],
                    [1, 1],
                    [1, 1],
                    [1, 1],
                    False,
                    [0, 0],
                    1,
                    [True, True, False],
                )

        args_new = [
            ((16, 1, 128, 128), (16384, 16384, 128, 1), torch.float16, "cuda"),
            ((16, 64, 128, 128), (1048576, 1, 8192, 64), torch.float16, "cuda"),
            ((1, 64, 3, 3), (576, 9, 3, 1), torch.float16, "cuda"),
        ]
        args = [rand_strided(sh, st, dt, dev) for (sh, st, dt, dev) in args_new]

        with torch._subclasses.CrossRefFakeMode():
            Repro()(*args)

    def test_no_dispatch_with_like_function(self):
        class CountingMode(TorchDispatchMode):
            def __init__(self):
                self.count = 0

            def __torch_dispatch__(self, func, types, args=(), kwargs=None):
                self.count += 1
                return func(*args, **kwargs)

        with FakeTensorMode():
            x = torch.randn(2)
            with CountingMode() as mode:
                with no_dispatch():
                    torch.zeros_like(x)

        self.assertEqual(mode.count, 0)


@torch.testing._internal.common_utils.markDynamoStrictTest
class FakeTensorPropTest(TestCase):
    def test_fake_tensor_prop_on_nn_module(self):
        class ToyNnModuleWithParameters(torch.nn.Module):
            def __init__(self):
                super().__init__()
                self.layer1 = torch.nn.Linear(4, 3)
                self.layer2 = torch.nn.Linear(3, 2)

            def forward(self, value):
                value = self.layer1(value)
                value = torch.relu(value)
                value = self.layer2(value)
                return value

        model = ToyNnModuleWithParameters()
        value = torch.randn(5, 4)
        # Convert nn.Module to GraphModule so that FakeTensorProp runs.
        graph_model = torch.fx.symbolic_trace(model, (value,))
        # The following block runs FakeTensorProp on graph_module w/to the same FakeTensorMode
        #
        # TODO(wschin): there should be an API to run FakeTensorProp for GraphModule
        # with parameters and buffers.
        with FakeTensorMode() as fake_tensor_mode:

            def to_fake_tensor(x):
                if isinstance(x, torch.Tensor) and not isinstance(x, FakeTensor):
                    return fake_tensor_mode.from_tensor(x)
                return x

            fake_parameters_and_buffers = {
                k: to_fake_tensor(v)
                for k, v in itertools.chain(
                    graph_model.named_parameters(), graph_model.named_buffers()
                )
            }
            with torch.nn.utils.stateless._reparametrize_module(
                graph_model, fake_parameters_and_buffers
            ):
                # This case uses the **same** fake tensor mode to
                #  1. create fake parameters and fake buffers, and
                #  2. run FakeTensorProp
                # The result should be correct.
                result = FakeTensorProp(graph_model, fake_tensor_mode).propagate(value)
                self.assertTrue(isinstance(result, FakeTensor))
                self.assertEqual(result.shape, (5, 2))
                # This case uses the **different** fake tensor modes to
                #  1. create fake parameters and fake buffers, and
                #  2. run FakeTensorProp
                # The following code should fail.
                failed = False
                try:
                    FakeTensorProp(graph_model).propagate(value)
                except AssertionError:
                    # AssertionError: tensor's device must be `meta`, got cpu instead
                    failed = True
                self.assertTrue(failed)


    def test_fake_tensor_prop_on_nn_module_with_optional_args(self):
        class OptionalArgumentInBetween(torch.nn.Module):
            def __init__(self):
                super().__init__()
                self.layer1 = torch.nn.Linear(4, 3)
                self.layer2 = torch.nn.Linear(3, 2)

            def forward(self, value, another_value=None, another_optional_value=None):
                # Mimic huggingface's `forward` methods which have several optional arguments.
                # For example, GPT accepts forward(self, input_ids, None, attention_mask, ...).
                # To apply FakeTensorProp, its from_real_tensor(...) needs to accept None.
                if another_value is None:
                    another_value = torch.rand_like(value)
                if another_optional_value is None:
                    another_optional_value = torch.rand_like(value)
                value = value + another_value + another_optional_value
                return value * value

        fake_mode = FakeTensorMode(allow_non_fake_inputs=True, allow_fallback_kernels=False)
        with fake_mode:
            model = OptionalArgumentInBetween()
            value = torch.randn(5, 4)
            another_optional_value = torch.randn(5, 4)
            graph_model = torch.fx.symbolic_trace(model, (value, None, another_optional_value))
            FakeTensorProp(graph_model, fake_mode).propagate(value, None, another_optional_value)


class FakeTensorDispatchCache(TestCase):
    def _test_cache_key(self, fm, x, y, z):
        """
        Helper for all test_cache_key_* tests below. Assert that the
        cache keys for inputs x and y are the same, but z is different.
        """
        func = aten.add.Tensor
        key_x = fm._cache_key(func, [x], {})
        key_y = fm._cache_key(func, [y], {})
        key_z = fm._cache_key(func, [z], {})

        self.assertEqual(key_x, key_y)
        self.assertNotEqual(key_x, key_z)

    def test_cache_key_dtype(self):
        with FakeTensorMode() as fm:
            x = torch.randn(4, 3, dtype=torch.float16)
            y = torch.randn(4, 3, dtype=torch.float16)
            z = x.to(dtype=torch.float32)
            self._test_cache_key(fm, x, y, z)

    def test_cache_key_shape(self):
        with FakeTensorMode() as fm:
            x = torch.randn(4, 3)
            y = torch.randn(4, 3)
            z = torch.randn(4, 2)
            self._test_cache_key(fm, x, y, z)

    def test_cache_key_stride(self):
        with FakeTensorMode() as fm:
            x = torch.randn(4, 2)
            y = torch.randn(4, 2)
            z = x.as_strided((4, 2), (1, 2))
            self._test_cache_key(fm, x, y, z)

    @unittest.skipIf(not RUN_CUDA, "requires cuda")
    def test_cache_key_device(self):
        with FakeTensorMode() as fm:
            x = torch.randn(4, 3)
            y = torch.randn(4, 3)
            z = x.to(device="cuda")
            self._test_cache_key(fm, x, y, z)

    def test_cache_key_memory_format(self):
        with FakeTensorMode() as fm:
            x = torch.randn(1, 2, 3, 4)
            y = torch.randn(1, 2, 3, 4)
            z = x.to(memory_format=torch.channels_last)
            self._test_cache_key(fm, x, y, z)

    def test_cache_key_storage_offset(self):
        with FakeTensorMode() as fm:
            x = torch.randn(3)[1:]
            y = torch.randn(3)[1:]
            z = torch.randn(2)
            self._test_cache_key(fm, x, y, z)

    def test_cache_key_requires_grad(self):
        with FakeTensorMode() as fm:
            x = torch.randn(4, 3)
            y = torch.randn(4, 3)
            z = torch.randn(4, 3, requires_grad=True)
            self._test_cache_key(fm, x, y, z)

    def test_cache_key_is_conj(self):
        with FakeTensorMode() as fm:
            x = torch.randn(4, 3, dtype=torch.complex64)
            y = torch.randn(4, 3, dtype=torch.complex64)
            z = torch.randn(4, 3, dtype=torch.complex64)
            torch._C._set_conj(z, not z.is_conj())
            self._test_cache_key(fm, x, y, z)

    def test_cache_key_is_neg(self):
        with FakeTensorMode() as fm:
            x = torch.randn(4, 3, dtype=torch.complex64)
            y = torch.randn(4, 3, dtype=torch.complex64)
            z = torch.randn(4, 3, dtype=torch.complex64)
            torch._C._set_neg(z, not z.is_neg())
            self._test_cache_key(fm, x, y, z)

    def test_cache_key_is_inference(self):
        with torch.inference_mode(True):
            t = torch.randn(4, 3)
        with FakeTensorMode() as fm:
            x = torch.randn(4, 3)
            y = torch.randn(4, 3)
            z = fm.from_tensor(t)
            self._test_cache_key(fm, x, y, z)

    def test_cache_key_constants(self):
        with FakeTensorMode() as fm:
            # Python hashes 1.0 to the same value as 1. Make sure the
            # cache key calculation differentiates them.
            self._test_cache_key(fm, 1.0, 1.0, 1)
            self._test_cache_key(fm, 0.0, 0.0, 0)

    def assertHitsMisses(self, hits, misses):
        """
        Helper to assert on the number of recorded hits and misses.
        """
        info = FakeTensorMode.cache_info()
        self.assertEqual(info.hits, hits)
        self.assertEqual(info.misses, misses)

    def assertBypasses(self, reason, count):
        """
        Helper to assert on the number of recorded bypasses.
        """
        info = FakeTensorMode.cache_info()
        if count > 0:
            self.assertIn(reason, info.bypasses)
            self.assertEqual(info.bypasses[reason], count)
        else:
            self.assertNotIn(reason, info.bypasses)

    def test_cache_hit(self):
        """
        Test that cache hit/miss counters are updated correctly.
        """
        with FakeTensorMode():
            x = torch.randn(4, 3)
            y = torch.randn(4, 3)

            FakeTensorMode.cache_clear()
            self.assertHitsMisses(0, 0)
            res1 = x + y
            self.assertHitsMisses(0, 1)
            res2 = x + y
            self.assertHitsMisses(1, 1)

            self.assertEqual(
                extract_tensor_metadata(res1),
                extract_tensor_metadata(res2),
            )

    def test_cache_bypass(self):
        """
        Test that cache bypass counters are updated correctly.
        """
        with FakeTensorMode():
            x = torch.randn(1, 2)

            FakeTensorMode.cache_clear()
            self.assertBypasses("inplace view", 0)

            x.unsqueeze_(0)
            self.assertBypasses("inplace view", 1)

    def test_cache_default_dtype(self):
        """
        Test that the default dtype is respected when serving cached results.
        """
        with FakeTensorMode():
            x = torch.tensor([1, 2], dtype=torch.int32)
            torch.set_default_dtype(torch.float32)

            FakeTensorMode.cache_clear()
            self.assertHitsMisses(0, 0)

            y = x + 1.0
            self.assertEqual(y.dtype, torch.float32)
            self.assertHitsMisses(0, 1)

            torch.set_default_dtype(torch.float16)
            y = x + 1.0
            self.assertEqual(y.dtype, torch.float16)
            self.assertHitsMisses(0, 2)

            torch.set_default_dtype(torch.float32)
            y = x + 1.0
            self.assertEqual(y.dtype, torch.float32)
            self.assertHitsMisses(1, 2)

    @unittest.skipIf(not RUN_CUDA, "requires cuda")
    def test_cache_default_device(self):
        """
        Test that the default device is respected when serving cached results.
        """
        with FakeTensorMode():
            FakeTensorMode.cache_clear()
            self.assertHitsMisses(0, 0)

            torch.set_default_device("cpu")
            x = torch.tensor([1, 2])
            y = x + 1.0
            self.assertEqual(y.device.type, "cpu")
            self.assertHitsMisses(0, 1)

            torch.set_default_device("cuda")
            x = torch.tensor([1, 2])
            y = x + 1.0
            self.assertEqual(y.device.type, "cuda")
            self.assertHitsMisses(0, 2)

            torch.set_default_device("cpu")
            x = torch.tensor([1, 2])
            y = x + 1.0
            self.assertEqual(y.device.type, "cpu")
            self.assertHitsMisses(1, 2)

    def test_cache_inplace_op(self):
        """
        Test that inplace ops served from the cache correctly reference the
        input parameter.
        """
        with FakeTensorMode():
            x = torch.randn(1, 2)
            y = torch.randn(1, 2)

            FakeTensorMode.cache_clear()
            self.assertHitsMisses(0, 0)

            z = x.add_(y)
            self.assertHitsMisses(0, 1)
            self.assertEqual(id(x), id(z))

            w = x.add_(y)
            self.assertHitsMisses(1, 1)
            self.assertEqual(id(x), id(w))

    def test_cache_view_op(self):
        """
        Test that view ops are handled correctly when served from the cache.
        """
        with FakeTensorMode():
            x1 = torch.ones(2, requires_grad=True).clone()
            x2 = torch.ones(2, requires_grad=True).clone()
            y2 = x2.view(-1)

            FakeTensorMode.cache_clear()
            self.assertHitsMisses(0, 0)

            # Test operating on a non-view tensor, then the same operation
            # on a view tensor. Assert that we see a cache hit, but the
            # view property is set correctly.
            z1 = x1.mul_(2)
            self.assertHitsMisses(0, 1)
            self.assertFalse(z1._is_view())

            z2 = y2.mul_(2)
            self.assertHitsMisses(1, 1)
            self.assertTrue(z2._is_view())

            # Now the other way around: first operate on a view tensor, then
            # the same operation on a non-view tensor.
            FakeTensorMode.cache_clear()
            self.assertHitsMisses(0, 0)

            z2 = y2.mul_(2)
            self.assertHitsMisses(0, 1)
            self.assertTrue(z2._is_view())

            z1 = x1.mul_(2)
            self.assertHitsMisses(1, 1)
            self.assertFalse(z1._is_view())

    def test_cache_dispatch_key_set(self):
        """
        Test that operations that change the dispatch key set bypass caching.
        """
        with FakeTensorMode():
            FakeTensorMode.cache_clear()
            self.assertBypasses("dispatch_key_set mismatch", 0)

            x = torch._efficientzerotensor(3)
            self.assertTrue(x._is_zerotensor())
            self.assertBypasses("dispatch_key_set mismatch", 1)

            y = torch._efficientzerotensor(3)
            self.assertTrue(y._is_zerotensor())
            self.assertBypasses("dispatch_key_set mismatch", 2)


instantiate_parametrized_tests(FakeTensorTest)

only_for = ("cpu", "cuda")
instantiate_device_type_tests(FakeTensorOpInfoTest, globals(), only_for=only_for)

if __name__ == "__main__":
    run_tests()<|MERGE_RESOLUTION|>--- conflicted
+++ resolved
@@ -9,9 +9,9 @@
 import numpy as np
 from torch.testing._internal.jit_utils import RUN_CUDA
 from torch._subclasses.fake_tensor import (
+    _ShapeEnvSettings,
     extract_tensor_metadata,
     FakeTensor,
-    FakeTensorConfig,
     FakeTensorMode,
     FakeTensorConverter,
     DynamicOutputShapeException,
@@ -25,6 +25,8 @@
 from torch.fx.passes.fake_tensor_prop import FakeTensorProp
 from torch._dynamo.testing import rand_strided
 from torch.testing import FileCheck
+import dataclasses
+import inspect
 import unittest
 import torch._prims as prims
 import contextlib
@@ -39,16 +41,12 @@
 from torch.utils._python_dispatch import TorchDispatchMode
 import torch.utils._pytree as pytree
 
-<<<<<<< HEAD
 aten = torch.ops.aten
 
-FakeTensorConfig.cache_enabled = True
-FakeTensorConfig.cache_crosscheck_enabled = True
-
-
-=======
+torch._functorch.config.fake_tensor_cache_enabled = True
+torch._functorch.config.fake_tensor_cache_crosscheck_enabled = True
+
 @torch.testing._internal.common_utils.markDynamoStrictTest
->>>>>>> 59140710
 class FakeTensorTest(TestCase):
     def checkType(self, t, device_str, size):
         self.assertTrue(isinstance(t, FakeTensor))
@@ -1261,6 +1259,24 @@
 
 
 class FakeTensorDispatchCache(TestCase):
+    def test_shape_env_settings(self):
+        """
+        Validation that any boolean settings in ShapeEnv are present in the
+        _ShapeEnvSettings. We hope to ensure that any new settings that might
+        affect FakeTensor dispatch are included in the cache key calculation.
+        If this test fails, consider updating _ShapeEnvSettings or change this
+        test to omit checking for the new field.
+        """
+        init_sig = inspect.signature(ShapeEnv._init)
+        args = [
+            name for name, param in init_sig.parameters.items()
+            if type(param.default) is bool
+        ]
+
+        settings = [f.name for f in dataclasses.fields(_ShapeEnvSettings)]
+        for arg in args:
+            self.assertTrue(arg in settings)
+
     def _test_cache_key(self, fm, x, y, z):
         """
         Helper for all test_cache_key_* tests below. Assert that the
