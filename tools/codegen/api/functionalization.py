--- conflicted
+++ resolved
@@ -1,10 +1,4 @@
 from tools.codegen.model import (
-<<<<<<< HEAD
-    FunctionSchema, BaseTy, BaseType, NativeFunctionsViewGroup, Argument,
-)
-from tools.codegen.api.types import (
-    Binding, NamedCType, ConstRefCType, BaseCType, CType, tensorT, longT, boolT
-=======
     FunctionSchema,
     BaseTy,
     BaseType,
@@ -20,7 +14,6 @@
     tensorT,
     longT,
     boolT,
->>>>>>> 74454bdb
 )
 from tools.codegen.api import dispatcher
 from typing import List, Optional
@@ -59,17 +52,6 @@
     default=None,
 )
 mutated_view_idx_binding = Binding(
-<<<<<<< HEAD
-    name='mutated_view_idx',
-    nctype=NamedCType(name='mutated_view_idx', type=BaseCType(longT)),
-    argument=Argument(name='base', type=BaseType(BaseTy.Tensor), default=None, annotation=None),
-    default=None)
-reapply_views_binding = Binding(
-    name='reapply_views',
-    nctype=NamedCType(name='reapply_views', type=BaseCType(boolT)),
-    argument=Argument(name='reapply_views', type=BaseType(BaseTy.bool), default=None, annotation=None),
-    default=None)
-=======
     name="mutated_view_idx",
     nctype=NamedCType(name="mutated_view_idx", type=BaseCType(longT)),
     argument=Argument(
@@ -85,25 +67,16 @@
     ),
     default=None,
 )
->>>>>>> 74454bdb
 
 # The lambda capture itself doesn't have a name.
 # The name returned here corresponds to the name of the inner function called by the lambda.
 def name(
-<<<<<<< HEAD
-        g: NativeFunctionsViewGroup,
-        *,
-        is_reverse: bool,
-        include_namespace: bool,
-        reapply_views: Optional[bool] = None) -> str:
-=======
     g: NativeFunctionsViewGroup,
     *,
     is_reverse: bool,
     include_namespace: bool,
     reapply_views: Optional[bool] = None,
 ) -> str:
->>>>>>> 74454bdb
     if reapply_views is None:
         # reapply_views is only important for the fwd lambda,
         # since we always plumb the runtime "reapply_views" argument into the reverse function.
@@ -116,16 +89,6 @@
         api_name = g.view_copy.func.name.unambiguous_name()
         # in the reverse case, we codegen both the call-sites (which need the full namespace) and the declarations (which don't)
         if include_namespace:
-<<<<<<< HEAD
-            return f'at::functionalization::FunctionalInverses::{api_name}_inverse'
-        else:
-            return f'{api_name}_inverse'
-    # in the forward case, we just directly call into the at::_ops API (so we always need the namespace)
-    assert include_namespace
-    assert g.view_copy is not None
-    api_name = g.view.func.name.unambiguous_name() if reapply_views else g.view_copy.func.name.unambiguous_name()
-    return f'at::_ops::{api_name}::call'
-=======
             return f"at::functionalization::FunctionalInverses::{api_name}_inverse"
         else:
             return f"{api_name}_inverse"
@@ -138,7 +101,6 @@
         else g.view_copy.func.name.unambiguous_name()
     )
     return f"at::_ops::{api_name}::call"
->>>>>>> 74454bdb
 
 
 def capture_arguments(func: FunctionSchema, *, is_reverse: bool) -> List[Binding]:
@@ -148,13 +110,9 @@
     args = func.arguments.flat_all
     assert args[0].type == BaseType(BaseTy.Tensor)
     non_self_args = args[1:]
-<<<<<<< HEAD
-    non_self_value_bindings = [dispatcher.argument(a, remove_non_owning_ref_types=True) for a in non_self_args]
-=======
     non_self_value_bindings = [
         dispatcher.argument(a, remove_non_owning_ref_types=True) for a in non_self_args
     ]
->>>>>>> 74454bdb
     all_bindings = [reapply_views_binding] + non_self_value_bindings
     return all_bindings
 
@@ -202,11 +160,6 @@
         # their corresponding view_inverse function takes in an additional index argument.
         index_binding = inner_call_index(func)
         if index_binding is not None:
-<<<<<<< HEAD
-            return [base_binding, mutated_view_binding, reapply_views_binding, index_binding] + non_self_bindings
-        else:
-            return [base_binding, mutated_view_binding, reapply_views_binding] + non_self_bindings
-=======
             return [
                 base_binding,
                 mutated_view_binding,
@@ -218,5 +171,4 @@
                 base_binding,
                 mutated_view_binding,
                 reapply_views_binding,
-            ] + non_self_bindings
->>>>>>> 74454bdb
+            ] + non_self_bindings