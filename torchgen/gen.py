import os
from typing import List, Dict, Optional, Tuple, Set, Any, Union, Sequence, TypeVar
from typing_extensions import Literal
import yaml
from collections import OrderedDict, defaultdict, namedtuple
import argparse
import pathlib
import json
from dataclasses import dataclass
import functools

from torchgen.model import (
    STRUCTURED_DISPATCH_KEYS,
    Argument,
    DispatchKey,
    FunctionSchema,
    Location,
    NativeFunction,
    NativeFunctionsGroup,
    OperatorName,
    BackendIndex,
    BackendMetadata,
    OptionalType,
    SchemaKind,
    SelfArgument,
    TensorOptionsArguments,
    Type,
    Variant,
    is_cuda_dispatch_key,
    is_generic_dispatch_key,
    is_ufunc_dispatch_key,
    NativeFunctionsViewGroup,
    ViewSchemaKind,
    BaseOperatorName,
)
from torchgen.native_function_generation import (
    pre_group_native_functions,
    add_generated_native_functions,
)
from torchgen.api.types import (
    Binding,
    CppSignatureGroup,
    DispatcherSignature,
    NamedCType,
    NativeSignature,
    SpecialArgName,
)
from torchgen.api import cpp
import torchgen.api.dispatcher as dispatcher
import torchgen.api.native as native
import torchgen.api.meta as meta
import torchgen.api.structured as structured
from torchgen.api.translate import translate
from torchgen.code_template import CodeTemplate
from torchgen.selective_build.selector import SelectiveBuilder
from torchgen.utils import (
    Target,
    concatMap,
    context,
    mapMaybe,
    YamlDumper,
    YamlLoader,
    FileManager,
    assert_never,
    make_file_manager,
)
from torchgen.context import (
    method_with_native_function,
    native_function_manager,
    with_native_function_and_indices,
    with_native_function,
)
import torchgen.dest as dest
from torchgen.gen_functionalization_type import (
    gen_functionalization_definition,
    gen_functionalization_registration,
    gen_functionalization_view_inverse_declaration,
    gen_composite_view_copy_kernel,
    gen_composite_functional_kernel,
)

T = TypeVar("T")

# Welcome to the ATen code generator v2!  The ATen code generator is
# responsible for parsing native_functions.yaml and then generating
# various generated files (e.g., TypeDefault.cpp) based on the operators
# defined in this file.  This means that the code generator knows how to
# parse function schema, and then translate this into various C++ types
# and boilerplate code.
#
# Some things to know about this file when you modify it:
#
# - This file has STRICT mypy typechecking.  Typecheck it with
#   `mypy --config mypy-strict.ini` in the root source directory
#
# - Most of the heavy lifting lives in external modules:
#   - 'model' has the data model for native_functions.yaml.  The classes
#     in those file represent what you see when you look at
#     a native_functions.yaml
#   - 'api' has conversions for how to translate JIT schema into
#     the various C++ APIs that the codegen interacts with.  There
#     are in fact THREE different C++ APIs: the public C++ API,
#     the dispatcher API, and the legacy disaptcher API.  See each
#     of these respective files for more information

# ~~~~~~~~~~~~~~~~~~~~~~~~~~~~~~~~~~~~~~~~~~~~~~~~~~~~~~~~~~~~~~~~~~~ #
#
#                         HELPER FUNCTIONS
#
# ~~~~~~~~~~~~~~~~~~~~~~~~~~~~~~~~~~~~~~~~~~~~~~~~~~~~~~~~~~~~~~~~~~~ #


class NamespaceHelper:
    """A helper for constructing the namespace open and close strings for a nested set of namespaces.

    e.g. for namespace_str torch::lazy,

    prologue:
    namespace torch {
    namespace lazy {

    epilogue:
    } // namespace lazy
    } // namespace torch
    """

    def __init__(self, namespace_str: str):
        # cpp_namespace can be a colon joined string such as torch::lazy
        cpp_namespaces = namespace_str.split("::")
        self.prologue_ = "\n".join([f"namespace {n} {{" for n in cpp_namespaces])
        self.epilogue_ = "\n".join(
            [f"}} // namespace {n}" for n in reversed(cpp_namespaces)]
        )

    @property
    def prologue(self) -> str:
        return self.prologue_

    @property
    def epilogue(self) -> str:
        return self.epilogue_


# A custom loader for YAML to let us also keep track of line numbers
# of each entry in the YAML file
class LineLoader(YamlLoader):
    def construct_mapping(self, node, deep=False):  # type: ignore[no-untyped-def]
        mapping = super().construct_mapping(node, deep=deep)  # type: ignore[no-untyped-call]
        # Add 1 so line numbering starts at 1
        mapping["__line__"] = node.start_mark.line + 1
        return mapping


_GLOBAL_PARSE_NATIVE_YAML_CACHE = {}

# Parse native_functions.yaml into a sequence of NativeFunctions and Backend Indices.
ParsedYaml = namedtuple("ParsedYaml", ["native_functions", "backend_indices"])


def parse_native_yaml_struct(
    es: object,
    valid_tags: Set[str],
    ignore_keys: Optional[Set[DispatchKey]] = None,
    path: str = "<stdin>",
) -> ParsedYaml:
    assert isinstance(es, list)
    rs: List[NativeFunction] = []
    bs: Dict[DispatchKey, Dict[OperatorName, BackendMetadata]] = defaultdict(dict)
    for e in es:
        assert isinstance(e.get("__line__"), int), e
        loc = Location(path, e["__line__"])
        funcs = e.get("func")
        with context(lambda: f"in {loc}:\n  {funcs}"):
            func, m = NativeFunction.from_yaml(e, loc, valid_tags, ignore_keys)
            rs.append(func)
            BackendIndex.grow_index(bs, m)
    error_check_native_functions(rs)
    # Default dict is to prevent the codegen from barfing when we have a dispatch key that has no kernels yet.
    indices: Dict[DispatchKey, BackendIndex] = defaultdict(
        lambda: BackendIndex(
            dispatch_key=DispatchKey.Undefined,
            use_out_as_primary=True,
            external=False,
            device_guard=False,
            index={},
        )
    )
    add_generated_native_functions(rs, bs)
    for k, v in bs.items():
        # All structured in-tree operators are implemented in terms of their out operator.
        indices[k] = BackendIndex(
            dispatch_key=k,
            use_out_as_primary=True,
            external=False,
            # Only cuda-like devices in tree require device guards
            device_guard=is_cuda_dispatch_key(k),
            index=v,
        )
    return ParsedYaml(rs, indices)


def parse_tags_yaml_struct(es: object, path: str = "<stdin>") -> Set[str]:
    assert isinstance(es, list)
    rs: Set[str] = set()
    for e in es:
        assert isinstance(e.get("__line__"), int), e
        loc = Location(path, e["__line__"])
        tags = e.get("tag")
        with context(lambda: f"in {loc}:\n  {tags}"):
            e_i = e.copy()
            name = e_i.pop("tag")
            desc = e_i.pop("desc", "")
            # ensure that each tag has a non-empty description
            assert desc != ""
            rs.add(name)
    return rs


@functools.lru_cache(maxsize=None)
def parse_tags_yaml(path: str) -> Set[str]:
    # TODO: parse tags.yaml and create a tags database (a dict of tag name mapping to a Tag object)
    with open(path, "r") as f:
        es = yaml.load(f, Loader=LineLoader)
        valid_tags = parse_tags_yaml_struct(es, path=path)
    return valid_tags


def parse_native_yaml(
    path: str, tags_yaml_path: str, ignore_keys: Optional[Set[DispatchKey]] = None
) -> ParsedYaml:
    # TODO: parse tags.yaml and create a tags database (a dict of tag name mapping to a Tag object)
    global _GLOBAL_PARSE_NATIVE_YAML_CACHE
    if path not in _GLOBAL_PARSE_NATIVE_YAML_CACHE:
        valid_tags = parse_tags_yaml(tags_yaml_path)
        with open(path, "r") as f:
            es = yaml.load(f, Loader=LineLoader)
        _GLOBAL_PARSE_NATIVE_YAML_CACHE[path] = parse_native_yaml_struct(
            es, valid_tags, ignore_keys, path=path
        )

    return _GLOBAL_PARSE_NATIVE_YAML_CACHE[path]


# Some assertions are already performed during parsing, but those are only within a single NativeFunction.
# Assertions here are meant to be performed across NativeFunctions.
def error_check_native_functions(funcs: Sequence[NativeFunction]) -> None:
    func_map: Dict[OperatorName, NativeFunction] = {}
    base_func_map: Dict[BaseOperatorName, List[NativeFunction]] = defaultdict(list)
    for f in funcs:
        func_map[f.func.name] = f
        base_func_map[f.func.name.name].append(f)
    for f in funcs:
        if f.structured_delegate is not None:
            delegate_func = func_map[f.structured_delegate]
            assert delegate_func.structured, (
                f"{f.func.name} is marked as a structured_delegate pointing to "
                f"{f.structured_delegate}, but {f.structured_delegate} is not marked as structured. "
                f"Consider adding 'structured=True' to the delegated operator"
            )
        if "inplace_view" in f.tags:
            base_name = f.func.name.name
            overload_name = f.func.name.overload_name
            assert base_name.inplace, (
                f"{f.func.name} is marked with tag: inplace_view, but it doesn't follow the naming "
                "convention for inplace ops - the codegen expects the base name to have a trailing underscore. "
            )
            out_of_place_base_name = BaseOperatorName(
                base_name.base, False, base_name.dunder_method
            )
            assert len(base_func_map[out_of_place_base_name]) > 0, (
                f"{f.func.name} is marked with tag: inplace_view. The codegen expects there to be a corresponding "
                f"out-of-place view op with the name '{base_name}' and matching schema, but it didn't find one. "
            )


def cpp_string(s: str) -> str:
    """Convert a python string into a c++ string literal"""
    s = s.replace("\\", "\\\\")
    s = s.replace('"', '\\"')
    s = s.replace("\a", "\\a")
    s = s.replace("\b", "\\b")
    s = s.replace("\f", "\\f")
    s = s.replace("\n", "\\n")
    s = s.replace("\v", "\\v")
    s = s.replace("\t", "\\t")
    return f'"{s}"'


# ~~~~~~~~~~~~~~~~~~~~~~~~~~~~~~~~~~~~~~~~~~~~~~~~~~~~~~~~~~~~~~~~~~~ #
#
#                        C++ CODE GENERATION
#
# ~~~~~~~~~~~~~~~~~~~~~~~~~~~~~~~~~~~~~~~~~~~~~~~~~~~~~~~~~~~~~~~~~~~ #

# Most functions in this section are curried: they consist of a function
# that takes some parameters (e.g., what is to be generated) which itself
# returns a function that actually maps NativeFunction to the code
# to be generated.  This pattern makes it convenient to use map, concatMap
# and similar functional combinators.


def static_dispatch_keys(backends: List[BackendIndex]) -> List[DispatchKey]:
    if len(backends) == 0:
        return []
    else:
        return [backend.dispatch_key for backend in backends] + [
            DispatchKey.CompositeImplicitAutograd,
            DispatchKey.CompositeExplicitAutograd,
            DispatchKey.CompositeExplicitAutogradNonFunctional,
        ]


def get_static_dispatch_backend(
    f: NativeFunction, backend_index: BackendIndex
) -> Optional[DispatchKey]:
    if f.structured_delegate is not None or backend_index.has_kernel(f):
        # TODO: for ops with structured_delegate it should check the dispatch table of
        # the out variant instead. For now, these structured ops all have CPU/CUDA kernels
        # so we always dispatch to the `backend`, but this could be wrong when we
        # migrate math/default_backend ops to use structured delegate.
        return backend_index.dispatch_key
    elif f.has_composite_explicit_autograd_kernel:
        return DispatchKey.CompositeExplicitAutograd
    elif f.has_composite_explicit_autograd_non_functional_kernel:
        return DispatchKey.CompositeExplicitAutogradNonFunctional
    elif f.has_composite_implicit_autograd_kernel:
        return DispatchKey.CompositeImplicitAutograd
    return None


def static_dispatch_ops_header(
    f: NativeFunction, backend_index: List[BackendIndex]
) -> Optional[str]:
    if backend_index is None or f.manual_kernel_registration:
        return None

    output = []
    for index in backend_index:
        dispatch_key = get_static_dispatch_backend(f, index)
        if dispatch_key is not None:
            output.append(
                f"#include <ATen/ops/{f.root_name}_{dispatch_key.lower()}_dispatch.h>"
            )
    return "\n".join(output)


def static_dispatch_extra_headers(backends: List[BackendIndex]) -> List[str]:
    return [
        f"#include <ATen/{dispatch_key}Functions.h>"
        for dispatch_key in static_dispatch_keys(backends)
    ]


# Translates arguments of a native function from DispatcherSignature form to CppSignature form with support for
# supporting usecases even when there is a memory_format argument along with tensor_option arguments.
# This usecase is not covered by tools.codegen.api.translate() yet as its application is limited to static dispatch
def translate_args_dispatcher_to_cpp(
    f: NativeFunction,
) -> str:

    # Adds SpecialArgName.possibly_redundant_memory_format NamedCType for memory_format bindings
    def add_spl_memory_format_binding(input_bindings: List[Binding]) -> List[Binding]:
        output_bindings: List[Binding] = []
        for binding in input_bindings:
            if binding.name == "memory_format":
                spl_mem_format_binding = Binding(
                    nctype=NamedCType(
                        SpecialArgName.possibly_redundant_memory_format,
                        binding.nctype.type,
                    ),
                    name=binding.name,
                    default=binding.default,
                    argument=binding.argument,
                )
                output_bindings.append(spl_mem_format_binding)
            else:
                output_bindings.append(binding)
        return output_bindings

    disp_sig = DispatcherSignature.from_schema(f.func)
    cpp_sig = CppSignatureGroup.from_native_function(
        f, method=False, fallback_binding=False
    ).signature
    disp_bindings = disp_sig.arguments()
    # When last argument of CPP signature has SpecialArgName.possibly_redundant_memory_format NCType,
    # get memory_format bindings of dispatcher signature to have the same NCType as well
    for arg in cpp_sig.arguments():
        if arg.nctype.name == SpecialArgName.possibly_redundant_memory_format:
            disp_bindings = add_spl_memory_format_binding(disp_sig.arguments())
            break
    exprs = translate(disp_bindings, cpp_sig.arguments())
    return ", ".join(a.expr for a in exprs)


def generate_static_dispatch_backend_call(
    f: NativeFunction,
    backend_index: BackendIndex,
    ns: str = "at",
) -> str:
    name = DispatcherSignature.from_schema(f.func).name()
    exprs = translate_args_dispatcher_to_cpp(f)
    return f"return {ns}::{backend_index.dispatch_key.lower()}::{name}({exprs});"


def generate_static_dispatch_fallback_call(
    f: NativeFunction,
    backend_indices: List[BackendIndex],
    ns: str = "at",
) -> str:
    name = DispatcherSignature.from_schema(f.func).name()
    exprs = translate_args_dispatcher_to_cpp(f)
    if f.has_composite_explicit_autograd_kernel:
<<<<<<< HEAD
        return f"return at::{DispatchKey.CompositeExplicitAutograd.lower()}::{name}({exprs});"
    elif f.has_composite_explicit_autograd_non_functional_kernel:
        return f"return at::{DispatchKey.CompositeExplicitAutogradNonFunctional.lower()}::{name}({exprs});"
=======
        return f"return {ns}::{DispatchKey.CompositeExplicitAutograd.lower()}::{name}({exprs});"
>>>>>>> 793ee6b7
    elif f.has_composite_implicit_autograd_kernel:
        return f"return {ns}::{DispatchKey.CompositeImplicitAutograd.lower()}::{name}({exprs});"
    else:
        return f"""TORCH_CHECK(false, "Static dispatch does not support {name} for\
{', '.join([str(index.dispatch_key)for index in backend_indices])} ");"""


def static_dispatch(
    f: NativeFunction,
    backend_indices: List[BackendIndex],
    namespace: str = "at",
) -> str:
    if len(backend_indices) == 0 or f.manual_kernel_registration:
        return ""

    keys = [
        b
        for b in backend_indices
        if b.has_kernel(f)
        or (
            f.structured_delegate is not None
            and b.dispatch_key in STRUCTURED_DISPATCH_KEYS
        )
    ]
    if len(keys) == 1:
        return generate_static_dispatch_backend_call(f, keys[0], namespace)
    elif len(keys) == 0:
        return generate_static_dispatch_fallback_call(f, backend_indices, namespace)

    sig = DispatcherSignature.from_schema(f.func)
    native_tensor_args = [
        a.name
        for a in sig.arguments()
        if isinstance(a.argument, SelfArgument)
        or isinstance(a.argument, Argument)
        and a.argument.type.is_tensor_like()
    ]
    tensor_args = ", ".join(native_tensor_args)
    tensor_opts = f.func.arguments.tensor_options

    stmts = []
    subexprs: List[str] = []
    if tensor_opts is not None:
        subexprs.append(
            "DispatchKeySet(c10::computeDispatchKey(dtype, layout, device))"
        )
    if tensor_args != "":
        subexprs.append(f"c10::detail::multi_dispatch_key_set({tensor_args})")
    stmts.append(f"""DispatchKeySet _dk_set = {' | '.join(subexprs)};""")
    stmts.append("DispatchKey _dk = c10::highestPriorityBackendTypeId(_dk_set);")

    dispatch_code = []
    for index in keys:
        dispatch_code.append(f"""case DispatchKey::{index.dispatch_key}:""")
        dispatch_code.append(
            f"""\t{generate_static_dispatch_backend_call(f, index, namespace)};"""
        )

    fallback = generate_static_dispatch_fallback_call(f, backend_indices, namespace)
    connector = "\n\t\t"

    return f"""
    {connector.join(stmts)}
    switch (_dk) {{
        {connector.join(dispatch_code)}
        default:
            {fallback}
    }}
    """


# Generates RegisterSchema.cpp.  Depending on the selector, either
# all schemas are registered, or only some are (in the case of
# selective build)
@dataclass(frozen=True)
class RegisterSchema:
    selector: SelectiveBuilder

    @method_with_native_function
    def __call__(self, f: NativeFunction) -> Optional[str]:
        if not self.selector.is_native_function_selected(f):
            return None
        return f"m.def({cpp_string(str(f.func))});\n"


# Generates Operators.h and Operators.cpp.
# These provide macros that, given an operator and overload name, allow users
# to access an "un-overloaded" function version of the operator. This
# is useful for extension writers who want to (1) want to decltype the operator
# and (2) don't want to worry about method-only operators.
@dataclass(frozen=True)
class ComputeOperators:
    target: Union[Literal[Target.DECLARATION], Literal[Target.DEFINITION]]
    static_dispatch_backend_indices: List[BackendIndex]

    @method_with_native_function
    def __call__(self, f: NativeFunction) -> str:
        sig = DispatcherSignature.from_schema(f.func)
        name = f.func.name.unambiguous_name()
        call_method_name = "call"
        redispatch_method_name = "redispatch"

        if self.target is Target.DECLARATION:
            # Note [The ATen Operators API]
            # The ATen Operators API lives in the at::_ops namespace, and contains compile-time
            # metadata about each operator + entry points into the Dispatcher.
            # The C++ function, method, and redispatch API's are all implemented as wrappers
            # into various bits of the structs defined here.
            #
            # Important characteristics about the Operators API:
            # (1) It follows the Dispatcher API.
            #     This is kind of necessary to avoid overhead.
            #     For example: if it followed the C++ API, then all of the faithful C++ factory functions
            #     would need to wrap their arguments into TensorOptions only to unwrap them again.
            # (2) Overload names are disambiguated.
            #     This is helpful for pytorch extenders who would like to decltype() an aten operator,
            #     that has overloads, e.g. decltype(at::_ops::mul_Tensor::call)
            # (3) No argument defaulting is allowed.
            #     This is more of an implementation detail to avoid #include cycles,
            #     since TensorBody.h (which defines the Tensor class) needs to include this file.
            # (4) manual_cpp_bindings and faithful names are not included in the API.
            #     This applies to stuff like __dispatch__is_complex(), and add_outf().
            #     These aren't "real aten ops", they're just additional functions provided by the C++ API.
            #     They're implemented as wrappers in Functions.h that call into the actual operators
            #     defined here, i.e. at::_ops::is_complex::call() and at::_ops::add_out::call().
            #     This means that ATEN_OP(is_complex) will not fastpath, and will go through the dispatcher.
            return f"""
struct TORCH_API {name} {{
  using schema = {sig.type()};
  using ptr_schema = schema*;
  // See Note [static constexpr char* members for windows NVCC]
  STATIC_CONSTEXPR_STR_INL_EXCEPT_WIN_CUDA(name, "aten::{f.func.name.name}")
  STATIC_CONSTEXPR_STR_INL_EXCEPT_WIN_CUDA(overload_name, "{f.func.name.overload_name}")
  STATIC_CONSTEXPR_STR_INL_EXCEPT_WIN_CUDA(schema_str, {cpp_string(str(f.func))})
  static {sig.defn(name=call_method_name, is_redispatching_fn=False)};
  static {sig.defn(name=redispatch_method_name, is_redispatching_fn=True)};
}};"""

        elif self.target is Target.DEFINITION:
            defns = f"""
STATIC_CONST_STR_OUT_OF_LINE_FOR_WIN_CUDA({name}, name, "aten::{f.func.name.name}")
STATIC_CONST_STR_OUT_OF_LINE_FOR_WIN_CUDA({name}, overload_name, "{f.func.name.overload_name}")
STATIC_CONST_STR_OUT_OF_LINE_FOR_WIN_CUDA({name}, schema_str, {cpp_string(str(f.func))})

// aten::{f.func}
static C10_NOINLINE c10::TypedOperatorHandle<{name}::schema> create_{name}_typed_handle() {{
  return c10::Dispatcher::singleton()
      .findSchemaOrThrow({name}::name, {name}::overload_name)
      .typed<{name}::schema>();
}}
"""
            for is_redispatching_fn in [False, True]:
                if is_redispatching_fn:
                    dispatcher_exprs_str = ", ".join(
                        ["dispatchKeySet"] + [a.name for a in sig.arguments()]
                    )
                    dispatcher_call = "redispatch"
                    method_name = f"{name}::{redispatch_method_name}"
                else:
                    method_name = f"{name}::{call_method_name}"
                    dispatcher_exprs_str = ", ".join([a.name for a in sig.arguments()])
                    dispatcher_call = "call"

                fn_body = f"""
    static auto op = create_{name}_typed_handle();
    return op.{dispatcher_call}({dispatcher_exprs_str});"""

                if (
                    not is_redispatching_fn
                    and len(self.static_dispatch_backend_indices) > 0
                ):
                    # call() should go through static dispatch
                    fn_body = static_dispatch(
                        f, backend_indices=self.static_dispatch_backend_indices
                    )
                defns += f"""
// aten::{f.func}
{sig.defn(name=method_name, is_redispatching_fn=is_redispatching_fn)} {{
    {fn_body}
}}
"""
            return defns
        else:
            assert_never(self.target)


# Generates Functions.h, which provides the functional public C++ API,
# and the scaffolding to call into the dispatcher from these functions.
@dataclass(frozen=True)
class ComputeFunction:
    @method_with_native_function
    def __call__(self, f: NativeFunction) -> Optional[str]:
        if Variant.function not in f.variants:
            return None

        sig_group = CppSignatureGroup.from_native_function(
            f, method=False, fallback_binding=f.manual_cpp_binding
        )

        def generate_defn(faithful: bool) -> str:
            if faithful:
                sig = sig_group.faithful_signature
                assert sig is not None
            else:
                sig = sig_group.signature

            # See Note [The ATen Operators API]
            target_sig = DispatcherSignature.from_schema(f.func)
            exprs = translate(sig.arguments(), target_sig.arguments())
            exprs_str = ", ".join([e.expr for e in exprs])

            return f"""
// aten::{f.func}
TORCH_API inline {sig.decl()} {{
    return at::_ops::{f.func.name.unambiguous_name()}::call({exprs_str});
}}
"""

        result = generate_defn(False)
        if sig_group.faithful_signature is not None:
            result += generate_defn(True)

        return result


# Generates TensorBody.h. This file provides the object-oriented (method-based)
# public C++ API, and the scaffolding to call into the dispatcher from these functions.
@dataclass(frozen=True)
class ComputeTensorMethod:
    target: Union[Literal[Target.DECLARATION], Literal[Target.DEFINITION]]
    static_dispatch_backend_indices: List[BackendIndex]

    @method_with_native_function
    def __call__(self, f: NativeFunction) -> Optional[str]:
        if Variant.method not in f.variants:
            return None

        assert not f.func.is_out_fn()
        assert f.func.arguments.self_arg is not None

        sig_group = CppSignatureGroup.from_native_function(
            f, method=True, fallback_binding=f.manual_cpp_binding
        )

        if self.target is Target.DECLARATION:
            result = f"{sig_group.signature.decl()} const;\n"
            if sig_group.faithful_signature is not None:
                result += f"{sig_group.faithful_signature.decl()} const;\n"
            return result

        if self.target is not Target.DEFINITION:
            assert_never(self.target)

        def generate_defn(faithful: bool) -> str:
            if faithful:
                sig = sig_group.faithful_signature
                assert sig is not None
            else:
                sig = sig_group.signature

            target_sig = DispatcherSignature.from_schema(f.func)
            exprs = translate(sig.arguments(), target_sig.arguments(), method=True)
            exprs_str = ", ".join([e.expr for e in exprs])

            return f"""
// aten::{f.func}
inline {sig.defn(prefix="Tensor::")} const {{
    return at::_ops::{f.func.name.unambiguous_name()}::call({exprs_str});
}}
"""

        result = generate_defn(faithful=False)
        if sig_group.faithful_signature is not None:
            result += generate_defn(faithful=True)

        return result


# Generates RedispatchFunctions.h.
# This is similar to the C++ API defined in Functions.h, but provides access
# to the dispatcher's redispatch API.
@dataclass(frozen=True)
class ComputeRedispatchFunction:
    @method_with_native_function
    def __call__(self, f: NativeFunction) -> Optional[str]:
        # We unconditionally generate function variants of the redispatch API.
        # This is mainly because we can namespace functions separately, but not methods,
        sig_group = CppSignatureGroup.from_native_function(
            f, method=False, fallback_binding=f.manual_cpp_binding
        )

        def generate_defn(faithful: bool) -> str:
            if faithful:
                sig = sig_group.faithful_signature
                assert sig is not None
            else:
                sig = sig_group.signature

            target_sig = DispatcherSignature.from_schema(f.func)
            exprs = translate(sig.arguments(), target_sig.arguments())
            exprs_str = ", ".join(["dispatchKeySet"] + [a.expr for a in exprs])

            return f"""
// aten::{f.func}
TORCH_API inline {sig.decl(is_redispatching_fn=True)} {{
    return at::_ops::{f.func.name.unambiguous_name()}::redispatch({exprs_str});
}}
"""

        result = generate_defn(False)
        if sig_group.faithful_signature is not None:
            result += generate_defn(True)

        return result


# Generates ATenOpList.cpp, a runtime accessible list of all aten
# operators.
# TODO: This was historically used to help some JIT interop code
# figure out whether or not to treat aten namespace'd operators
# one way or another, we should reevaluate if this is actually needed.
@with_native_function
def compute_aten_op(f: NativeFunction) -> str:
    return f'{{"aten::{f.func.name.name}", "{f.func.name.overload_name}"}},'


# Generates MetaFunctions.h
def compute_meta_function_declaration(g: NativeFunctionsGroup) -> Optional[str]:
    if not g.structured:
        return None
    with native_function_manager(g.out):
        name = meta.name(g)
        args = structured.meta_arguments(g)
        args_str = ", ".join(a.decl() for a in args)
        parent_class = g.out.structured_inherits
        if parent_class is None:
            parent_class = "at::impl::MetaBase"
        meta_return = "void"
        precomputed = g.out.precomputed if g.structured else None

        if precomputed:
            # Generate the template declaration with one bool parameter for each
            # precomputed element. Each parameter is true if the corresponding (in
            # terms of position) precomputed element has been set.
            precomputed_values = [*precomputed.replace.values(), precomputed.add]
            precomputed_elements = [
                elem for replace_list in precomputed_values for elem in replace_list
            ]
            precomputed_template_parameters = [
                elem.name.upper() for elem in precomputed_elements
            ]
            precomputed_template_params_str = ", ".join(
                f"bool {param} = false" for param in precomputed_template_parameters
            )
            precompute_template_decl = f"template <{precomputed_template_params_str}>"

            # Generate a string containing declarations of all precomputed elements.
            precomputed_elements_with_cpp_types = [
                structured.argument_type(elem, binds=elem.name)
                for elem in precomputed_elements
            ]

            precomputed_elements_decl = ";\n".join(
                f"{elem.cpp_type(strip_ref=True)} {elem.name}"
                for elem in precomputed_elements_with_cpp_types
            )

            # Generate "setter" methods for each precomputed element. Each method will return
            # a new instance of precompute_out with the template parameter that corresponds to
            # the member set by the method to true (to indicate that it has been set).
            setter_methods = []
            for i, elem in enumerate(precomputed_elements):
                # Generate the signature. The return type will be the same
                # as the type of `this` but with the template parameter
                # corresponding to the element set by this method set to true.
                # The assert generated below will ensure that this template
                # parameter is false on the type of `this`.
                return_ty_templates = ", ".join(
                    precomputed_template_parameters[:i]
                    + ["true"]
                    + precomputed_template_parameters[i + 1 :]
                )
                return_ty = f"precompute_out<{return_ty_templates}>"
                elem_cpp_ty = precomputed_elements_with_cpp_types[i].cpp_type(
                    strip_ref=True
                )
                signature = f"{return_ty} set_{elem.name}({elem_cpp_ty} value)"

                # Generate an assert which checks that the
                # template parameter corresponding to the precomputed
                # element that is set by this method is false on the
                # class corresponding to the object that `this` points to.
                # This ensures that each element can be set only once.
                assert_msg = f'"{precomputed_elements[i].name} already set"'
                assert_stmt = f"static_assert({precomputed_template_parameters[i]} == false, {assert_msg});"

                # Generate the new object construction block. All state
                # except the element that this method sets is copied from the
                # object that `this` points to. The value for the element that
                # the method sets is taken from a method parameter.
                construction_stmts = []
                construction_stmts.append(f"{return_ty} ret;")

                for j, elem in enumerate(precomputed_elements):
                    if i == j:
                        construction_stmts.append(f"ret.{elem.name} = value;")
                    else:
                        construction_stmts.append(
                            f"ret.{elem.name} = this->{elem.name};"
                        )

                construction_stmts.append("return ret;")
                construction_block = "\n".join(construction_stmts)

                setter_methods.append(
                    f"""
                    {signature} {{
                        {assert_stmt}
                        {construction_block}
                    }}
                """
                )
            setter_methods_decl = "\n".join(setter_methods)

            # Meta should return an instance of the struct containing the precomputed elements.
            meta_return_template_params = ", ".join(
                ["true"] * len(precomputed_template_parameters)
            )
            # This typedef (actually a using statement) is needed so that TORCH_META_FUNC can reuse the return
            # type (which has a variable number of template parameters).
            meta_return_typedef = f"using meta_return_ty = precompute_out <{meta_return_template_params}>;"
            meta_return = "meta_return_ty"
            precomputed_decl = f"""
                {precompute_template_decl}
                struct TORCH_API precompute_out {{
                    {setter_methods_decl}
                    {precomputed_elements_decl};
            }};"""
        else:
            meta_return_typedef = ""
            precomputed_decl = ""

        return f"""\
struct TORCH_API structured_{name} : public {parent_class} {{
    {precomputed_decl}
    {meta_return_typedef}
    {meta_return} meta({args_str});
}};
"""


def needs_backend_select(f: NativeFunction, selector: SelectiveBuilder) -> bool:
    name = str(f.func.name.name)
    if name.endswith("_like") or name.startswith("new_"):
        return False
    if f.func.arguments.tensor_options is None:
        return False
    return selector.is_native_function_selected(f)


# Generates RegisterBackendSelect.cpp, a series of kernels which provide
# specialized computation of dispatch key for operator signatures which cannot
# be easily done automatically using templating.
@dataclass(frozen=True)
class ComputeBackendSelect:
    target: Union[Literal[Target.DEFINITION], Literal[Target.REGISTRATION]]

    # Selector object to determine which operators to generate
    # registration code for.
    selector: SelectiveBuilder

    @method_with_native_function
    def __call__(self, f: NativeFunction) -> Optional[str]:
        if not needs_backend_select(f, self.selector):
            return None

        name = native.name(f.func)
        native_sig = NativeSignature(f.func)

        native_tensor_args = [
            a
            for a in native_sig.arguments()
            if isinstance(a.argument, Argument) and a.argument.type.is_tensor_like()
        ]

        dispatcher_sig = DispatcherSignature.from_schema(f.func)

        sig: Union[NativeSignature, DispatcherSignature]
        sig = dispatcher_sig
        dispatcher_exprs = dispatcher_sig.exprs()
        dispatch_key = "c10::computeDispatchKey(dtype, layout, device)"

        if self.target is Target.DEFINITION:
            # I don't think there's actually a good reason to generate
            # these two cases differently
            # The first case could probably be improved though- it calls computeDispatchKeySet(),
            # which looks at TLS dispatch keys- there should not be any by the time we reach backend select.
            if native_tensor_args:
                tensor_args = ", ".join(a.name for a in native_tensor_args)
                compute_dk = f"""\
DispatchKeySet _dk_set = c10::DispatchKeySet({dispatch_key}) | c10::detail::multi_dispatch_key_set({tensor_args});
DispatchKeySet _dk_mask = c10::DispatchKeySet(DispatchKeySet::FULL_AFTER, DispatchKey::BackendSelect);
DispatchKeySet _dk = c10::impl::computeDispatchKeySet(_dk_set, _dk_mask);"""
            else:
                compute_dk = (
                    f"DispatchKeySet _dk = c10::DispatchKeySet({dispatch_key});"
                )
            return f"""\
// aten::{f.func}
C10_ALWAYS_INLINE
{sig.defn(name)} {{
  {compute_dk}
  return at::_ops::{f.func.name.unambiguous_name()}::redispatch(
      _dk, {', '.join(a.expr for a in dispatcher_exprs)});
}}
"""
        elif self.target is Target.REGISTRATION:
            return f"""m.impl("aten::{f.func.name}", TORCH_FN({name}));"""
        else:
            assert_never(self.target)


# ~~~~~~~~~~~~~~~~~~~~~~~~~~~~~~~~~~~~~~~~~~~~~~~~~~~~~~~~~~~~~~~~~~~ #
#
#                       YAML CODE GENERATION
#
# ~~~~~~~~~~~~~~~~~~~~~~~~~~~~~~~~~~~~~~~~~~~~~~~~~~~~~~~~~~~~~~~~~~~ #


def format_yaml(data: object) -> str:
    # Ignore alias in Dumper
    YamlDumper.ignore_aliases = lambda self, data: True  # type: ignore[assignment]

    # Support serializing OrderedDict
    def dict_representer(dumper: Any, data: Any) -> Any:
        return dumper.represent_dict(data.items())

    YamlDumper.add_representer(OrderedDict, dict_representer)  # type: ignore[no-untyped-call]
    # Some yaml parsers (e.g. Haskell's) don't understand line breaks.
    # width=1e9 turns off optional line breaks and improves
    # the portability of the outputted yaml.
    return yaml.dump(data, default_flow_style=False, Dumper=YamlDumper, width=1e9)  # type: ignore[no-any-return, call-overload]


# For some reason, some defaults we write to YAML are written as native
# YAML objects, rather than doing them uniformly as strings.  This
# function detects those cases and converts them into native Python
# objects.
def pythonify_default(s: str) -> object:
    if s == "true":
        return True
    elif s == "false":
        return False

    try:
        return int(s)
    except ValueError:
        try:
            return float(s)
        except ValueError:
            return s


# What is a dynamic type?  Over time, the semantic meaning of
# dynamic type has degraded to meaninglessness (in the old days,
# it captured dtype-ness of types, but that has gone away with
# the removal of TH).  These days, it's mostly the same thing as
# the C++ API argument type, except that Tensor and Tensor?
# arguments simply present as Tensor.
#
# TODO: Get rid of dynamic_type, after getting tools/autograd
# to use the new codegen framework
def dynamic_type(t: Type) -> str:
    if isinstance(t, OptionalType):
        return dynamic_type(t.elem)
    # Note we don't use t.is_tensor_like() here because it would
    # also include Tensor[]
    if str(t) == "Tensor":
        return "at::Tensor"
    return cpp.argumenttype_type(t, mutable=False, binds="__placeholder__").cpp_type()


def compute_method_of_yaml(variants: Set[Variant]) -> List[str]:
    # This is written out explicitly to ensure that Tensor and
    # namespace are put into the list in the right order
    method_of = ["Type"]
    if Variant.method in variants:
        method_of.append("Tensor")
    if Variant.function in variants:
        method_of.append("namespace")
    return method_of


def compute_returns_yaml(
    f: NativeFunction,
) -> Tuple[List[Dict[str, str]], Dict[str, str]]:
    # Note [name and field_name]
    # ~~~~~~~~~~~~~~~~~~~~~~~~~~
    # To understand name_to_field_name, we must first talk about this
    # schema:
    #
    #   lstsq.X(Tensor self, Tensor A, *, Tensor(a!) X, Tensor(b!) qr) -> (Tensor(a!) solution, Tensor(b!) QR)
    #
    # There is something very odd about this schema: it is an out
    # variant of the function (that is to say, it will convert into
    # at::lstsq_out() in the C++ API), but the names of the output
    # return arguments don't match the keyword argument names of
    # the inputs.  It TURNS OUT that in this situation, the historical
    # Declarations.yaml we want to output is this (abbreviated to
    # only show relevant fields):
    #
    #   arguments:
    #     ...
    #   - field_name: solution
    #     name: X
    #   - field_name: QR
    #     name: qr
    #     ...
    #
    #   returns:
    #   - field_name: solution
    #     name: X
    #   - field_name: QR
    #     name: qr
    #
    # The name of the return fields is stored in 'field_name', and the
    # name of the arguments is stored in 'name'.  So when we process
    # arguments, we need a way to get at the corresponding return.  At
    # the moment, this is most conveniently done by constructing a
    # mapping from name (the argument concept) to field_name (the
    # return concept) while processing return arguments, since we don't
    # directly maintain this correspondence in the modeling of function
    # schema itself.
    #
    # See also https://github.com/pytorch/pytorch/issues/43114
    name_to_field_name: Dict[str, str] = {}

    # Compute the returns field of the YAML entry
    names = cpp.return_names(f)
    returns = []
    for i, (r, name) in enumerate(zip(f.func.returns, names)):
        ret = {
            "dynamic_type": dynamic_type(r.type),
            "name": name,
            "type": cpp.return_type(r).cpp_type(),
        }

        if r.name:
            # See Note [name and field_name]
            ret["field_name"] = r.name
            if f.func.is_out_fn():
                name_to_field_name[f.func.arguments.out[i].name] = r.name

        returns.append(ret)

    return returns, name_to_field_name


# arguments in yaml roughly corresponds to the public C++ API
def compute_cpp_argument_yaml(
    cpp_a: Binding,
    *,
    schema_order: bool,
    kwarg_only_set: Set[str],
    out_arg_set: Set[str],
    name_to_field_name: Dict[str, str],
) -> object:
    if isinstance(cpp_a.argument, TensorOptionsArguments):
        arg: Dict[str, object] = {
            "annotation": None,
            "dynamic_type": "at::TensorOptions",
            "is_nullable": False,
            "name": cpp_a.name,
            "type": cpp_a.type,
            "kwarg_only": True,
        }
        if cpp_a.default is not None:
            arg["default"] = cpp_a.default
        return arg
    elif isinstance(cpp_a.argument, SelfArgument):
        raise AssertionError()
    elif isinstance(cpp_a.argument, Argument):
        return compute_argument_yaml(
            cpp_a.argument,
            schema_order=schema_order,
            kwarg_only_set=kwarg_only_set,
            out_arg_set=out_arg_set,
            name_to_field_name=name_to_field_name,
        )


def compute_argument_yaml(
    a: Argument,
    *,
    schema_order: bool,
    kwarg_only_set: Set[str],
    out_arg_set: Set[str],
    name_to_field_name: Dict[str, str],
) -> object:
    arg: Dict[str, object] = {
        "annotation": str(a.annotation) if a.annotation else None,
        "dynamic_type": dynamic_type(a.type),
        "is_nullable": a.type.is_nullable(),
        "name": a.name,
        "type": cpp.argument_type(a, binds="__placeholder__").cpp_type(),
    }
    if a.default is not None:
        arg["default"] = pythonify_default(cpp.default_expr(a.default, a.type))
    if a.name in kwarg_only_set:
        arg["kwarg_only"] = True
    if a.name in out_arg_set:
        arg["output"] = True
        arg["allocate"] = True
        # See Note [name and field_name]
        if a.name in name_to_field_name:
            arg["field_name"] = name_to_field_name[a.name]
    # Historically, booleans don't get their size recorded, because it
    # is already built into the cpp type (e.g., std::array<bool, 4>)
    l = a.type.is_list_like()
    if l is not None and l.size is not None and str(l.elem) != "bool":
        arg["size"] = l.size
    return arg


@with_native_function
def compute_declaration_yaml(f: NativeFunction) -> object:
    returns, name_to_field_name = compute_returns_yaml(f)

    # These sets are used to conveniently test if an argument is a
    # kwarg-only or out argument
    kwarg_only_set = set(a.name for a in f.func.arguments.flat_kwarg_only)
    out_arg_set = set(a.name for a in f.func.arguments.out)

    sig_group = CppSignatureGroup.from_native_function(
        f, method=False, fallback_binding=False
    )
    cpp_args = sig_group.signature.arguments()
    arguments = [
        compute_cpp_argument_yaml(
            cpp_a,
            schema_order=False,
            kwarg_only_set=kwarg_only_set,
            out_arg_set=out_arg_set,
            name_to_field_name=name_to_field_name,
        )
        for cpp_a in cpp_args
    ]

    schema_order_jit_arguments = list(f.func.schema_order_arguments())

    schema_order_arguments = [
        compute_argument_yaml(
            a,
            schema_order=True,
            kwarg_only_set=kwarg_only_set,
            out_arg_set=out_arg_set,
            name_to_field_name=name_to_field_name,
        )
        for a in schema_order_jit_arguments
    ]

    cpp_schema_order_types = [
        # NB: method here doesn't matter
        r.type
        for a in schema_order_jit_arguments
        for r in cpp.argument(
            a,
            method=False,
            cpp_no_default_args=set(),
            faithful=False,
            has_tensor_options=False,
        )
    ]

    cpp_returns = cpp.returns_type(f.func.returns).cpp_type()
    schema_order_cpp_signature = f"{cpp_returns} ({', '.join(cpp_schema_order_types)})"

    is_factory_method = (
        any(isinstance(a.argument, TensorOptionsArguments) for a in cpp_args)
        and Variant.method not in f.variants
    )

    return OrderedDict(
        [
            ("name", cpp.name(f.func)),
            ("operator_name", str(f.func.name.name)),
            ("overload_name", str(f.func.name.overload_name)),
            ("manual_kernel_registration", f.manual_kernel_registration),
            (
                "category_override",
                f.category_override if f.category_override is not None else "",
            ),
            ("schema_string", f"aten::{f.func}"),
            ("arguments", arguments),
            ("schema_order_cpp_signature", schema_order_cpp_signature),
            ("schema_order_arguments", schema_order_arguments),
            ("method_of", compute_method_of_yaml(f.variants)),
            ("mode", "native"),
            ("python_module", "" if f.python_module is None else f.python_module),
            ("returns", returns),
            ("inplace", f.func.name.name.inplace),
            ("is_factory_method", is_factory_method),
            ("abstract", f.is_abstract),
            ("device_guard", f.device_guard),
            ("with_gil", False),
            ("deprecated", False),
            ("has_math_kernel", f.has_composite_implicit_autograd_kernel),
        ]
    )


# See Note [Auto generated composite kernels]
def has_autogenerated_composite_kernel(f: NativeFunction) -> bool:
    return (f.structured or f.structured_delegate is not None) and (
        f.func.kind() == SchemaKind.functional or f.func.kind() == SchemaKind.inplace
    )


@with_native_function_and_indices
def compute_registration_declarations(
    f: NativeFunction, backend_indices: Dict[DispatchKey, BackendIndex]
) -> str:
    name = dispatcher.name(f.func)
    returns_type = dispatcher.returns_type(
        f.func.returns
    ).cpp_type_registration_declarations()
    args = dispatcher.arguments(f.func)
    args_str = ", ".join(a.no_default().decl_registration_declarations() for a in args)
    comment_data: Dict[str, str] = {
        "schema": f"aten::{f.func}",
        # TODO: What exactly is the semantics of the 'dispatch' field?
        "dispatch": str(
            {k for k, v in backend_indices.items() if v.has_kernel(f)}
            != {DispatchKey.CompositeImplicitAutograd}
        ),
        "default": str(f.has_composite_kernel or has_autogenerated_composite_kernel(f)),
    }
    return f"""{returns_type} {name}({args_str}); // {json.dumps(comment_data)}
"""


# ~~~~~~~~~~~~~~~~~~~~~~~~~~~~~~~~~~~~~~~~~~~~~~~~~~~~~~~~~~~~~~~~~~~ #
#
#                           RUN IT ALL
#
# ~~~~~~~~~~~~~~~~~~~~~~~~~~~~~~~~~~~~~~~~~~~~~~~~~~~~~~~~~~~~~~~~~~~ #


def get_custom_build_selector(
    provided_op_registration_allowlist: Optional[List[str]],
    op_selection_yaml_path: Optional[str],
) -> SelectiveBuilder:
    assert not (
        provided_op_registration_allowlist is not None
        and op_selection_yaml_path is not None
    ), (
        "Both provided_op_registration_allowlist and "
        + "op_selection_yaml_path can NOT be provided at the "
        + "same time."
    )

    op_registration_allowlist: Optional[Set[str]] = None
    if provided_op_registration_allowlist is not None:
        op_registration_allowlist = set(provided_op_registration_allowlist)

    if op_registration_allowlist is not None:
        selector = SelectiveBuilder.from_legacy_op_registration_allow_list(
            op_registration_allowlist,
            True,
            False,
        )
    elif op_selection_yaml_path is not None:
        selector = SelectiveBuilder.from_yaml_path(op_selection_yaml_path)
    else:
        selector = SelectiveBuilder.get_nop_selector()

    return selector


def get_grouped_by_view_native_functions(
    native_functions: Sequence[NativeFunction],
) -> Sequence[Union[NativeFunction, NativeFunctionsViewGroup]]:
    def maybe_create_view_group(
        d: Dict[Union[ViewSchemaKind, SchemaKind], NativeFunction]
    ) -> List[Union[NativeFunction, NativeFunctionsViewGroup]]:
        funcs: List[Union[NativeFunction, NativeFunctionsViewGroup]] = []
        if ViewSchemaKind.aliasing in d:
            view = d.pop(ViewSchemaKind.aliasing)
            view_inplace = d.pop(ViewSchemaKind.aliasing_inplace, None)
            view_copy = d.pop(SchemaKind.functional, None)

            funcs.append(
                NativeFunctionsViewGroup(
                    view=view,
                    view_copy=view_copy,
                    view_inplace=view_inplace,
                )
            )
        # Take the remaining functions that weren't part of the view group
        # and emit them separately
        for func in d.values():
            funcs.append(func)
        return funcs

    grouped_by_views: Dict[
        FunctionSchema, Dict[Union[SchemaKind, ViewSchemaKind], NativeFunction]
    ] = defaultdict(dict)
    for f in native_functions:
        schema = f.func.view_signature()
        view_kind: ViewSchemaKind = f.view_schema_kind
        # We need to group up ops relevant to the same "view", consisting of:
        # view op (ViewSchemaKind.aliasing)
        # view_inplace op (ViewSchemaKind.aliasing_inplace)
        # view_copy op (SchemaKind.functional)
        if view_kind == ViewSchemaKind.non_aliasing:
            kind = f.func.kind()
            assert kind not in grouped_by_views[schema]
            grouped_by_views[schema][kind] = f
        else:
            assert view_kind not in grouped_by_views[schema]
            grouped_by_views[schema][view_kind] = f

    return list(concatMap(maybe_create_view_group, grouped_by_views.values()))


def get_grouped_native_functions(
    native_functions: Sequence[NativeFunction],
) -> Sequence[Union[NativeFunction, NativeFunctionsGroup]]:
    def flatten_pre_group(
        d: Dict[SchemaKind, NativeFunction]
    ) -> Sequence[Union[NativeFunction, NativeFunctionsGroup]]:
        r = NativeFunctionsGroup.from_dict(d)
        if r is None:
            # Invariant: any NativeFunctions that are code-generated
            # should have been grouped into NativeFunctionsGroup objects
            assert not any("generated" in f.tags for f in d.values())
            return list(d.values())
        else:
            return [r]

    # TODO: how come ValuesView isn't a Sequence lol
    pre_grouped_native_functions = pre_group_native_functions(native_functions)
    return list(
        concatMap(flatten_pre_group, list(pre_grouped_native_functions.values()))
    )


def gen_aggregated_headers(
    *,
    native_functions: Sequence[NativeFunction],
    grouped_native_functions: Sequence[Union[NativeFunction, NativeFunctionsGroup]],
    structured_native_functions: Sequence[NativeFunctionsGroup],
    static_dispatch_idx: List[BackendIndex],
    selector: SelectiveBuilder,
    backend_indices: Dict[DispatchKey, BackendIndex],
    cpu_fm: FileManager,
    cuda_fm: FileManager,
    functions_keys: Set[DispatchKey],
    dispatch_keys: Sequence[DispatchKey],
    rocm: bool,
) -> None:
    # Buck doesn't support dynamic output files, so we aggregate all operator
    # headers into a single file
    cpu_fm.write(
        "NativeMetaFunctions.h",
        lambda: {
            "NativeMetaFunctions_includes": [],
            "NativeMetaFunctions_declarations": list(
                mapMaybe(compute_meta_function_declaration, structured_native_functions)
            ),
        },
    )
    method_native_functions = [
        fn for fn in native_functions if Variant.method in fn.variants
    ]
    non_method_native_functions = [
        fn for fn in native_functions if fn not in method_native_functions
    ]
    cpu_fm.write(
        "MethodOperators.h",
        lambda: {
            "MethodOperators_includes": [],
            "MethodOperators_declarations": list(
                mapMaybe(
                    ComputeOperators(
                        Target.DECLARATION,
                        static_dispatch_backend_indices=static_dispatch_idx,
                    ),
                    method_native_functions,
                )
            ),
        },
    )
    cpu_fm.write(
        "Operators.h",
        lambda: {
            "Operators_includes": ["#include <ATen/MethodOperators.h>"],
            "Operators_declarations": list(
                mapMaybe(
                    ComputeOperators(
                        Target.DECLARATION,
                        static_dispatch_backend_indices=static_dispatch_idx,
                    ),
                    non_method_native_functions,
                )
            ),
        },
    )
    cpu_fm.write(
        "Functions.h",
        lambda: {
            "static_dispatch_extra_headers": static_dispatch_extra_headers(
                static_dispatch_idx
            ),
            "Functions_includes": ["#include <ATen/Operators.h>"],
            "Functions_declarations": list(
                mapMaybe(
                    ComputeFunction(),
                    native_functions,
                )
            ),
        },
    )
    cpu_fm.write(
        "NativeFunctions.h",
        lambda: {
            "NativeFunctions_includes": ["#include <ATen/NativeMetaFunctions.h>"],
            "NativeFunctions_declarations": list(
                concatMap(
                    # Convert to a set first to remove duplicate kernel names.
                    # Backends are allowed to repeat kernel names; only generate the declaration once!
                    lambda f: list(
                        OrderedDict.fromkeys(
                            concatMap(
                                lambda backend_idx: dest.compute_native_function_declaration(
                                    f, backend_idx
                                ),
                                backend_indices.values(),
                            )
                        )
                    ),
                    grouped_native_functions,
                )
            ),
        },
    )

    for dispatch_key in dispatch_keys:
        fm = cuda_fm if is_cuda_dispatch_key(dispatch_key) else cpu_fm
        if dispatch_key in functions_keys:
            inl_headers = f"#include <ATen/{dispatch_key}Functions_inl.h>"

            fm.write_with_template(
                f"{dispatch_key}Functions.h",
                "DispatchKeyFunctions.h",
                lambda: {
                    "dispatch_key": str(dispatch_key),
                    "inline_headers": inl_headers,
                },
            )
            fm.write_with_template(
                f"{dispatch_key}Functions_inl.h",
                "DispatchKeyFunctions_inl.h",
                lambda: {
                    "DispatchKeyFunctions_inl_includes": [],
                    "dispatch_namespace": dispatch_key.lower(),
                    "dispatch_namespaced_declarations": list(
                        concatMap(
                            dest.RegisterDispatchKey(
                                backend_indices[dispatch_key],
                                Target.NAMESPACED_DECLARATION,
                                selector,
                                rocm=rocm,
                                cpp_namespace="at::native",
                                class_method_name=None,
                                skip_dispatcher_op_registration=False,
                            ),
                            grouped_native_functions,
                        )
                    ),
                },
            )

        del fm


def gen_per_operator_headers(
    *,
    native_functions: Sequence[NativeFunction],
    grouped_native_functions: Sequence[Union[NativeFunction, NativeFunctionsGroup]],
    static_dispatch_idx: List[BackendIndex],
    selector: SelectiveBuilder,
    backend_indices: Dict[DispatchKey, BackendIndex],
    cpu_fm: FileManager,
    cuda_fm: FileManager,
    ops_fm: FileManager,
    functions_keys: Set[DispatchKey],
    dispatch_keys: Sequence[DispatchKey],
    rocm: bool,
) -> None:
    # For CMake builds, split operator declarations into separate headers in
    # the ATen/ops folder to split up header dependencies
    functions_by_root_name: Dict[str, List[NativeFunction]] = defaultdict(lambda: [])
    for fn in native_functions:
        functions_by_root_name[fn.root_name].append(fn)

    grouped_functions_by_root_name: Dict[
        str, List[Union[NativeFunction, NativeFunctionsGroup]]
    ] = defaultdict(lambda: [])
    for group in grouped_native_functions:
        name = group.root_name
        grouped_functions_by_root_name[name].append(group)

    for name, functions in functions_by_root_name.items():
        ops_fm.write_with_template(
            f"{name}_ops.h",
            "Operator.h",
            lambda: {
                "declarations": list(
                    mapMaybe(
                        ComputeOperators(
                            Target.DECLARATION,
                            static_dispatch_backend_indices=static_dispatch_idx,
                        ),
                        functions,
                    )
                ),
            },
        )

        ops_fm.write_with_template(
            f"{name}.h",
            "Function.h",
            lambda: {
                "static_dispatch_ops_headers": list(
                    mapMaybe(
                        lambda fn: static_dispatch_ops_header(
                            fn, backend_index=static_dispatch_idx
                        ),
                        functions,
                    )
                ),
                "operator_includes": f"#include <ATen/ops/{name}_ops.h>",
                "function_definitions": list(
                    mapMaybe(
                        ComputeFunction(),
                        functions,
                    )
                ),
            },
        )

        grouped_functions = grouped_functions_by_root_name.get(name, [])
        structured_functions = [
            fn
            for fn in grouped_functions
            if isinstance(fn, NativeFunctionsGroup) and fn.structured
        ]
        is_structured = len(structured_functions) > 0

        if is_structured:
            ops_fm.write_with_template(
                f"{name}_meta.h",
                "NativeMetaFunction.h",
                lambda: {
                    "meta_function_declarations": list(
                        mapMaybe(
                            compute_meta_function_declaration, structured_functions
                        )
                    ),
                },
            )

        ops_fm.write_with_template(
            f"{name}_native.h",
            "NativeFunction.h",
            lambda: {
                "extra_includes": (
                    f"#include <ATen/ops/{name}_meta.h>" if is_structured else []
                ),
                "native_function_declarations": list(
                    concatMap(
                        # Convert to a set first to remove duplicate kernel names.
                        # Backends are allowed to repeat kernel names; only generate the declaration once!
                        lambda f: list(
                            OrderedDict.fromkeys(
                                concatMap(
                                    lambda backend_idx: dest.compute_native_function_declaration(
                                        f, backend_idx
                                    ),
                                    backend_indices.values(),
                                )
                            )
                        ),
                        grouped_functions,
                    )
                ),
            },
        )

    for category, suffix in [
        ("Functions", ""),
        ("Operators", "_ops"),
        ("NativeMetaFunctions", "_meta"),
        ("NativeFunctions", "_native"),
    ]:
        cpu_fm.write(
            f"{category}.h",
            lambda: {
                f"{category}_includes": [
                    f"#include <ATen/ops/{name}{suffix}.h>"
                    for name in sorted(functions_by_root_name.keys())
                ],
                f"{category}_declarations": [],
            },
        )

    for dispatch_key in dispatch_keys:
        if dispatch_key not in functions_keys:
            continue

        dispatch_namespace = dispatch_key.lower()
        dispatch_names = []

        for name, functions in functions_by_root_name.items():
            grouped_functions = grouped_functions_by_root_name.get(name, [])
            declarations = list(
                concatMap(
                    dest.RegisterDispatchKey(
                        backend_indices[dispatch_key],
                        Target.NAMESPACED_DECLARATION,
                        selector,
                        rocm=rocm,
                        cpp_namespace="at::native",
                        class_method_name=None,
                        skip_dispatcher_op_registration=False,
                    ),
                    grouped_functions,
                )
            )

            if len(declarations) == 0:
                continue

            dispatch_names.append(name)
            ops_fm.write_with_template(
                f"{name}_{dispatch_namespace}_dispatch.h",
                "DispatchKeyFunction.h",
                lambda: {
                    "dispatch_namespace": dispatch_namespace,
                    "dispatch_namespaced_declarations": declarations,
                },
            )

        fm = cuda_fm if is_cuda_dispatch_key(dispatch_key) else cpu_fm
        inl_headers = f"#include <ATen/{dispatch_key}Functions_inl.h>"

        fm.write_with_template(
            f"{dispatch_key}Functions.h",
            "DispatchKeyFunctions.h",
            lambda: {
                "dispatch_key": str(dispatch_key),
                "inline_headers": inl_headers,
            },
        )
        fm.write_with_template(
            f"{dispatch_key}Functions_inl.h",
            "DispatchKeyFunctions_inl.h",
            lambda: {
                "dispatch_namespace": dispatch_namespace,
                "DispatchKeyFunctions_inl_includes": [
                    f"#include <ATen/ops/{name}_{dispatch_namespace}_dispatch.h>"
                    for name in sorted(dispatch_names)
                ],
                "dispatch_namespaced_declarations": [],
            },
        )
        del fm

    cpu_fm.write(
        "MethodOperators.h",
        lambda: {
            "MethodOperators_includes": sorted(
                f"#include <ATen/ops/{name}_ops.h>"
                for name, functions in functions_by_root_name.items()
                if any(Variant.method in fn.variants for fn in functions)
            ),
            "MethodOperators_declarations": [],
        },
    )


def gen_headers(
    *,
    native_functions: Sequence[NativeFunction],
    grouped_native_functions: Sequence[Union[NativeFunction, NativeFunctionsGroup]],
    structured_native_functions: Sequence[NativeFunctionsGroup],
    static_dispatch_idx: List[BackendIndex],
    selector: SelectiveBuilder,
    backend_indices: Dict[DispatchKey, BackendIndex],
    core_fm: FileManager,
    cpu_fm: FileManager,
    cuda_fm: FileManager,
    ops_fm: FileManager,
    dispatch_keys: Sequence[DispatchKey],
    functions_keys: Set[DispatchKey],
    rocm: bool,
    per_operator_headers: bool,
) -> None:
    if per_operator_headers:
        gen_per_operator_headers(
            native_functions=native_functions,
            grouped_native_functions=grouped_native_functions,
            static_dispatch_idx=static_dispatch_idx,
            selector=selector,
            backend_indices=backend_indices,
            cpu_fm=cpu_fm,
            cuda_fm=cuda_fm,
            ops_fm=ops_fm,
            dispatch_keys=dispatch_keys,
            functions_keys=functions_keys,
            rocm=rocm,
        )
    else:
        gen_aggregated_headers(
            native_functions=native_functions,
            grouped_native_functions=grouped_native_functions,
            structured_native_functions=structured_native_functions,
            static_dispatch_idx=static_dispatch_idx,
            selector=selector,
            backend_indices=backend_indices,
            cpu_fm=cpu_fm,
            cuda_fm=cuda_fm,
            dispatch_keys=dispatch_keys,
            functions_keys=functions_keys,
            rocm=rocm,
        )

    core_fm.write(
        "TensorBody.h",
        lambda: {
            "tensor_method_declarations": list(
                mapMaybe(
                    ComputeTensorMethod(
                        target=Target.DECLARATION,
                        static_dispatch_backend_indices=static_dispatch_idx,
                    ),
                    native_functions,
                )
            ),
            "tensor_method_definitions": list(
                mapMaybe(
                    ComputeTensorMethod(
                        target=Target.DEFINITION,
                        static_dispatch_backend_indices=static_dispatch_idx,
                    ),
                    native_functions,
                )
            ),
        },
    )

    cpu_fm.write(
        "RedispatchFunctions.h",
        lambda: {
            "function_redispatch_definitions": list(
                mapMaybe(ComputeRedispatchFunction(), native_functions)
            ),
        },
    )

    cpu_fm.write(
        "RegistrationDeclarations.h",
        lambda: {
            "registration_declarations": [
                compute_registration_declarations(f, backend_indices)
                for f in native_functions
            ],
        },
    )

    def gen_aten_interned_strings() -> Dict[str, str]:
        attrs = set()  # All function argument names
        names = set()  # All ATen function names
        for func in native_functions:
            names.add(str(func.func.name.name))
            # Some operators don't have a functional variant but we still create a
            # symbol without the underscore
            names.add(func.func.name.name.base)

            for arg in func.func.schema_order_arguments():
                attrs.add(arg.name)

        # These are keywords in C++, so aren't valid symbol names
        # https://en.cppreference.com/w/cpp/language/operator_alternative
        names -= set(
            [
                "and",
                "and_eq",
                "bitand",
                "bitor",
                "compl",
                "not",
                "not_eq",
                "or",
                "or_eq",
                "xor",
                "xor_eq",
            ]
        )

        return {
            "aten_symbols": " \\\n".join(
                [f"_(aten, {name})" for name in sorted(names)]
            ),
            "attr_symbols": " \\\n".join(
                [f"_(attr, {name})" for name in sorted(attrs)]
            ),
        }

    core_fm.write("aten_interned_strings.h", gen_aten_interned_strings)


def gen_source_files(
    *,
    native_functions: Sequence[NativeFunction],
    grouped_native_functions: Sequence[Union[NativeFunction, NativeFunctionsGroup]],
    structured_native_functions: Sequence[NativeFunctionsGroup],
    view_groups: Sequence[NativeFunctionsViewGroup],
    selector: SelectiveBuilder,
    static_dispatch_idx: List[BackendIndex],
    backend_indices: Dict[DispatchKey, BackendIndex],
    core_fm: FileManager,
    cpu_fm: FileManager,
    cpu_vec_fm: FileManager,
    cuda_fm: FileManager,
    dispatch_keys: Sequence[DispatchKey],
    functions_keys: Set[DispatchKey],
    rocm: bool,
    force_schema_registration: bool,
    per_operator_headers: bool,
    skip_dispatcher_op_registration: bool,
) -> None:
    extra_cuda_headers = """\
#include <c10/cuda/CUDAGuard.h>
#include <ATen/cuda/ATenCUDAGeneral.h>
#include <ATen/cuda/CUDADevice.h>
#include <ATen/cuda/CUDAContext.h>"""
    if rocm:
        extra_cuda_headers = """\
#include <ATen/hip/impl/HIPGuardImplMasqueradingAsCUDA.h>
#include <ATen/hip/ATenHIPGeneral.h>
#include <ATen/hip/HIPDevice.h>
#include <ATen/hip/HIPContext.h>"""

    for dispatch_key in dispatch_keys:
        fm = cuda_fm if is_cuda_dispatch_key(dispatch_key) else cpu_fm

        if per_operator_headers:

            def operator_headers() -> List[str]:
                headers = []
                for g in grouped_native_functions:
                    is_registered = False
                    if backend_index.has_kernel(g):
                        is_registered = True
                    # The above has_kernel test on a group will only test for
                    # the existence of out dispatch, because that's how
                    # structured kernels work. But sometimes functions can be
                    # grouped but not be structured, and then you need to check
                    # each individual piece, as they may have manual dispatch
                    # entries.
                    elif isinstance(g, NativeFunctionsGroup) and any(
                        backend_index.has_kernel(fn) for fn in g.functions()
                    ):
                        is_registered = True
                    # TODO: this condition is a bit questionable
                    # (It has to do with the fact that structured kernels get generated kernels
                    # to the Meta + CompositeExplicitAutogradNonFunctional keys).
                    elif g.structured and dispatch_key in (
                        DispatchKey.Meta,
                        DispatchKey.CompositeExplicitAutogradNonFunctional,
                    ):
                        is_registered = True
                    if not is_registered:
                        continue

                    headers.append(f"#include <ATen/ops/{g.root_name}_native.h>")
                    if (
                        dispatch_key
                        == DispatchKey.CompositeExplicitAutogradNonFunctional
                    ):
                        headers.append(f"#include <ATen/ops/{g.root_name}.h>")
                    if dispatch_key in functions_keys:
                        headers.append(
                            f"#include <ATen/ops/{g.root_name}_{dispatch_namespace}_dispatch.h>"
                        )

                return sorted(set(headers))

        else:

            def operator_headers() -> List[str]:
                headers = ["#include <ATen/NativeFunctions.h>"]
                if dispatch_key == DispatchKey.CompositeExplicitAutogradNonFunctional:
                    headers.append("#include <ATen/Functions.h>")
                if dispatch_key in functions_keys:
                    headers.append(f"#include <ATen/{dispatch_key!s}Functions.h>")
                return headers

        backend_index = backend_indices[dispatch_key]
        dispatch_registrations_body = (
            ""
            if skip_dispatcher_op_registration
            else "\n".join(
                list(
                    concatMap(
                        dest.RegisterDispatchKey(
                            backend_index,
                            Target.REGISTRATION,
                            selector,
                            rocm=rocm,
                            cpp_namespace="at::native",
                            class_method_name=None,
                            skip_dispatcher_op_registration=skip_dispatcher_op_registration,
                        ),
                        grouped_native_functions,
                    )
                )
            )
        )
        static_template = CodeTemplate(
            """\
TORCH_LIBRARY_IMPL(aten, $dispatch_key, m) {
    $dispatch_registrations_body
};"""
        )
        static_init_dispatch_registrations = static_template.substitute(
            dispatch_key=dispatch_key,
            dispatch_registrations_body=dispatch_registrations_body,
        )
        dispatch_namespace = str(dispatch_key).lower()
        fm.write_with_template(
            f"Register{dispatch_key}.cpp",
            "RegisterDispatchKey.cpp",
            lambda: {
                "extra_cuda_headers": extra_cuda_headers
                if is_cuda_dispatch_key(dispatch_key)
                else "",
                "external_backend_headers": "",
                "dispatch_headers": dest.gen_registration_headers(
                    backend_index, per_operator_headers, rocm
                ),
                "ops_headers": operator_headers(),
                "DispatchKey": dispatch_key,
                "dispatch_namespace": dispatch_key.lower(),
                "dispatch_helpers": dest.gen_registration_helpers(backend_index),
                "dispatch_namespaced_definitions": list(
                    concatMap(
                        dest.RegisterDispatchKey(
                            backend_index,
                            Target.NAMESPACED_DEFINITION,
                            selector,
                            rocm=rocm,
                            cpp_namespace="at::native",
                            class_method_name=None,
                            skip_dispatcher_op_registration=skip_dispatcher_op_registration,
                        ),
                        grouped_native_functions,
                    )
                ),
                "dispatch_anonymous_definitions": list(
                    concatMap(
                        dest.RegisterDispatchKey(
                            backend_index,
                            Target.ANONYMOUS_DEFINITION,
                            selector,
                            rocm=rocm,
                            cpp_namespace="at::native",
                            class_method_name=None,
                            skip_dispatcher_op_registration=skip_dispatcher_op_registration,
                        ),
                        grouped_native_functions,
                    )
                ),
                "static_init_dispatch_registrations": static_init_dispatch_registrations,
                "deferred_dispatch_registrations": "",
            },
        )

        for g in structured_native_functions:
            if not g.out.ufunc_inner_loop or not is_ufunc_dispatch_key(dispatch_key):
                continue
            name = g.functional.func.name.name
            if dispatch_key is DispatchKey.CPU:
                assert fm is cpu_fm
                fm.write_with_template(
                    f"UfuncCPU_{name}.cpp",
                    "UfuncCPU.cpp",
                    lambda: {
                        "meta_declaration": compute_meta_function_declaration(g),
                        "native_declaration": dest.compute_native_function_declaration(
                            g, backend_indices[dispatch_key]
                        ),
                        "native_definitions": dest.compute_ufunc_cpu(g),
                    },
                )
                cpu_vec_fm.write_with_template(
                    f"UfuncCPUKernel_{name}.cpp",
                    "UfuncCPUKernel.cpp",
                    lambda: {
                        "name": name,
                        "native_definitions": dest.compute_ufunc_cpu_kernel(g),
                    },
                )
            elif dispatch_key is DispatchKey.CUDA:
                cuda_headers = "#include <ATen/native/cuda/Loops.cuh>"
                if rocm:
                    cuda_headers = "#include <ATen/native/hip/Loops.cuh>"
                fm.write_with_template(
                    f"UfuncCUDA_{name}.cu",
                    "UfuncCUDA.cu",
                    lambda: {
                        "name": name,
                        "cuda_headers": cuda_headers,
                        "meta_declaration": compute_meta_function_declaration(g),
                        "native_declaration": dest.compute_native_function_declaration(
                            g, backend_indices[dispatch_key]
                        ),
                        "native_definitions": dest.compute_ufunc_cuda(g),
                    },
                )
            else:
                raise AssertionError(f"unrecognized {dispatch_key} for ufunc")

        del fm

    # BackendSelect is generated specially
    def gen_backend_select() -> Dict[str, List[str]]:
        relevant_fns = [
            fn for fn in native_functions if needs_backend_select(fn, selector)
        ]
        return {
            "ops_headers": [
                f"#include <ATen/ops/{fn.root_name}_ops.h>" for fn in relevant_fns
            ],
            "backend_select_method_definitions": list(
                mapMaybe(
                    ComputeBackendSelect(Target.DEFINITION, selector), relevant_fns
                )
            ),
            "backend_select_function_registrations": list(
                mapMaybe(
                    ComputeBackendSelect(Target.REGISTRATION, selector), relevant_fns
                )
            ),
        }

    cpu_fm.write("RegisterBackendSelect.cpp", gen_backend_select)

    schema_selector = selector
    if force_schema_registration:
        schema_selector = SelectiveBuilder.get_nop_selector()
    cpu_fm.write(
        "RegisterSchema.cpp",
        lambda: {
            "schema_registrations": []
            if skip_dispatcher_op_registration
            else list(mapMaybe(RegisterSchema(schema_selector), native_functions)),
        },
    )

    def key_func(
        fn: Union[NativeFunction, NativeFunctionsGroup, NativeFunctionsViewGroup]
    ) -> str:
        return fn.root_name

    cpu_fm.write_sharded(
        "Operators.cpp",
        native_functions,
        key_fn=key_func,
        env_callable=lambda fn: {
            "operator_headers": [f"#include <ATen/ops/{fn.root_name}.h>"],
            "definitions": [
                ComputeOperators(
                    Target.DEFINITION,
                    static_dispatch_backend_indices=static_dispatch_idx,
                )(fn)
            ],
        },
        base_env={
            "static_dispatch_extra_headers": static_dispatch_extra_headers(
                static_dispatch_idx
            ),
        },
        num_shards=5,
        sharded_keys={
            "operator_headers",
            "definitions",
            "static_dispatch_extra_headers",
        },
    )

    cpu_fm.write("Functions.cpp", lambda: {})

    core_fm.write("TensorMethods.cpp", lambda: {})

    core_fm.write(
        "ATenOpList.cpp",
        lambda: {
            "aten_ops": list(mapMaybe(compute_aten_op, native_functions)),
        },
    )

    def functionalization_env_callable(
        g: Union[NativeFunction, NativeFunctionsGroup, NativeFunctionsViewGroup]
    ) -> Dict[str, List[str]]:
        def gen_op_headers(
            g: Union[NativeFunction, NativeFunctionsGroup, NativeFunctionsViewGroup]
        ) -> List[str]:
            if isinstance(g, NativeFunctionsViewGroup):
                # view ops always get a functionalization kernel
                headers = [
                    f"#include <ATen/ops/{g.view.root_name}_native.h>",
                    f"#include <ATen/ops/{g.view.root_name}_ops.h>",
                ]
                if g.view_copy is not None:
                    headers += [
                        f"#include <ATen/ops/{g.view_copy.root_name}_native.h>",
                        f"#include <ATen/ops/{g.view_copy.root_name}_ops.h>",
                    ]
                return headers
            elif isinstance(g, NativeFunctionsGroup):
                headers = [
                    f"#include <ATen/ops/{g.functional.root_name}_native.h>",
                    f"#include <ATen/ops/{g.functional.root_name}_ops.h>",
                    f"#include <ATen/ops/{g.out.root_name}_native.h>",
                    f"#include <ATen/ops/{g.out.root_name}_ops.h>",
                ]
                if g.inplace is not None:
                    headers += [
                        f"#include <ATen/ops/{g.inplace.root_name}_native.h>",
                        f"#include <ATen/ops/{g.inplace.root_name}_ops.h>",
                    ]
                if g.mutable is not None:
                    headers += [
                        f"#include <ATen/ops/{g.mutable.root_name}_native.h>",
                        f"#include <ATen/ops/{g.mutable.root_name}_ops.h>",
                    ]
                return headers
            else:
                return [
                    f"#include <ATen/ops/{g.root_name}_native.h>",
                    f"#include <ATen/ops/{g.root_name}_ops.h>",
                ]

        return {
            "ops_headers": gen_op_headers(g),
            "func_definitions": gen_functionalization_definition(
                selector,
                g,
            ),
            "func_registrations": gen_functionalization_registration(
                selector,
                g,
                backend_indices[DispatchKey.CompositeImplicitAutograd],
            ),
        }

    all_groups: List[
        Union[NativeFunction, NativeFunctionsGroup, NativeFunctionsViewGroup]
    ] = list(structured_native_functions) + list(
        view_groups  # type: ignore[assignment, arg-type, operator]
    )
    # Note: all operators that functionalization needs to handle (mutable and aliasing ops) should be grouped properly.
    # The only reason we really need to deal with direct NativeFunctions here (instead of the groups) is because:
    # (1) We can provide better error checking (error out if someone introduces a mutable op that doesn't obey the grouping logic)
    # (2) functionalization needs to manually register CompositeImplicitAutograd kernels, which might not be grouped.
    #     Although this could go away long-term if we add a dedicated dispatch key for decompositions.
    structured_map: Dict[OperatorName, NativeFunction] = {
        f.func.name: f
        for f in concatMap(lambda g: list(g.functions()), structured_native_functions)
    }
    view_map: Dict[OperatorName, NativeFunction] = {
        f.func.name: f for f in concatMap(lambda g: list(g.functions()), view_groups)
    }
    for f in native_functions:
        if f.func.name not in structured_map and f.func.name not in view_map:
            all_groups.append(f)

    cpu_fm.write_sharded(
        "RegisterFunctionalization.cpp",
        all_groups,
        key_fn=key_func,
        env_callable=functionalization_env_callable,
        num_shards=4,
        sharded_keys={
            "ops_headers",
            "func_definitions",
            "func_registrations",
            "func_add_back_views_definitions",
            "func_add_back_views_registrations",
        },
    )

    cpu_fm.write(
        "FunctionalInverses.h",
        lambda: {
            "view_inverse_declarations": list(
                mapMaybe(
                    lambda g: gen_functionalization_view_inverse_declaration(
                        selector, g
                    ),
                    view_groups,
                )
            )
        },
    )

    # Note [view_copy NativeFunctions]
    # Every view operator in native_functions.yaml that is not CompositeImplicitAutograd
    # needs to have a corresponding non-aliasing {view}_copy variant.
    # Backends that use functionalization and don't know how to handle aliasing ops
    # are expected to implement kernels for these {view}_copy kernels instead.
    # The code for {view}_copy operators in core is pretty boilerplate-heavy however,
    # so we codegen the following:
    # (1) A CompositeExplicitAutogradNonFunctional kernel for every {view}_copy operator.
    #     These are never explicitly invoked by the functionalization pass,
    #     but they could theoretically be called from user code (I added these kernels for completeness,
    #     since the ops are part of the public API).
    # (2) A derivative formula for every {view}_copy operator
    #     {view}_copy operators can re-use the same derivative formulas as their {view} op counterparts,
    #     so rather than stamping all of the entries out in derivatives.yaml,
    #     we codegen them in.
    #     This is similar to how autograd codegen doesn't require inplace ops to have a derivatives.yaml entry.
    cpu_fm.write(
        "CompositeViewCopyKernels.cpp",
        lambda: {
            "ops_headers": [
                "\n".join(
                    f"#include <ATen/ops/{f.root_name}_ops.h>"
                    for f in (
                        [g.view] if g.view_copy is None else [g.view, g.view_copy]
                    )
                )
                for g in view_groups
            ]
            + [
                "\n".join(
                    f"#include <ATen/ops/{f.root_name}_ops.h>"
                    for f in [g.inplace, g.mutable]
                    if f is not None and "generated" not in f.tags
                )
                for g in structured_native_functions
            ],
            "CompositeViewCopyKernel_Definitions": list(
                mapMaybe(gen_composite_view_copy_kernel, view_groups)
            ),
            "GeneratedCompositeFunctional_Definitions": list(
                mapMaybe(
                    gen_composite_functional_kernel,
                    structured_native_functions,
                )
            ),
        },
    )


def gen_declarations_yaml(
    cpu_fm: FileManager, native_functions: Sequence[NativeFunction]
) -> None:
    cpu_fm.write(
        "Declarations.yaml",
        lambda: format_yaml([compute_declaration_yaml(f) for f in native_functions]),
    )


def main() -> None:
    parser = argparse.ArgumentParser(description="Generate ATen source files")
    parser.add_argument(
        "-s",
        "--source-path",
        help="path to source directory for ATen",
        default="aten/src/ATen",
    )
    parser.add_argument(
        "-o",
        "--output-dependencies",
        help="output a list of dependencies into the given file and exit",
    )
    parser.add_argument(
        "--dry-run",
        action="store_true",
        help="run without writing any files (still updates outputs)",
    )
    parser.add_argument(
        "--per-operator-headers",
        action="store_true",
        help="generate separate headers per operator in ATen/ops",
    )
    parser.add_argument(
        "-d", "--install_dir", help="output directory", default="build/aten/src/ATen"
    )
    parser.add_argument(
        "--rocm",
        action="store_true",
        help="reinterpret CUDA as ROCm/HIP and adjust filepaths accordingly",
    )
    parser.add_argument(
        "--mps",
        action="store_true",
        help="Generate MPS registration code when set",
    )
    # TODO: --op_registration_whitelist will be removed when all call-sites
    # for gen.py are moved over to using the operator YAML file for mobile
    # custom build.
    parser.add_argument(
        "--op_registration_whitelist",
        nargs="*",
        help="filter op registrations by the whitelist (if set); "
        "each item is `namespace`::`operator name` without overload name; "
        "e.g.: aten::empty aten::conv2d ...",
    )
    parser.add_argument(
        "--op_selection_yaml_path",
        help="Provide a path to the operator selection (for custom build) YAML "
        "that contains the information about the set of selected operators "
        "and their categories (training, ...). Each operator is either a "
        "full operator name with overload or just a bare operator name. "
        "The operator names also contain the namespace prefix (e.g. aten::)",
    )
    parser.add_argument(
        "--backend_whitelist",
        nargs="*",
        help="filter dispatch backend by the whitelist (if set), "
        "e.g.: CPU CUDA QuantizedCPU ...",
    )
    parser.add_argument(
        "--static_dispatch_backend",
        nargs="*",
        help="generate static dispatch code for the specific backend (if set)",
    )
    parser.add_argument(
        "--skip_dispatcher_op_registration",
        action="store_true",
        help="Avoid registering operators into the dispatcher.",
    )
    parser.add_argument(
        "--force_schema_registration",
        action="store_true",
        help="force it to generate schema-only registrations for all ops, including"
        "those that are not listed on --op_registration_whitelist",
    )
    parser.add_argument(
        "--generate",
        type=str,
        nargs="*",
        choices=["headers", "sources", "declarations_yaml"],
        default=["headers", "sources", "declarations_yaml"],
        help="Generate only a subset of files",
    )

    options = parser.parse_args()

    selector = get_custom_build_selector(
        options.op_registration_whitelist,
        options.op_selection_yaml_path,
    )

    native_yaml_path = os.path.join(options.source_path, "native/native_functions.yaml")
    tags_yaml_path = os.path.join(options.source_path, "native/tags.yaml")

    from torchgen.model import dispatch_keys

    # TODO: stop generating CUDA kernels for non-CUDA builds
    ignore_keys = set()
    if not options.mps:
        ignore_keys.add(DispatchKey.MPS)

        if DispatchKey.MPS in dispatch_keys:
            del dispatch_keys[dispatch_keys.index(DispatchKey.MPS)]

    parsed_yaml = parse_native_yaml(native_yaml_path, tags_yaml_path, ignore_keys)
    native_functions, backend_indices = (
        parsed_yaml.native_functions,
        parsed_yaml.backend_indices,
    )

    grouped_native_functions = get_grouped_native_functions(native_functions)

    structured_native_functions = [
        g for g in grouped_native_functions if isinstance(g, NativeFunctionsGroup)
    ]
    native_functions_with_view_groups = get_grouped_by_view_native_functions(
        native_functions
    )
    view_groups = [
        g
        for g in native_functions_with_view_groups
        if isinstance(g, NativeFunctionsViewGroup)
    ]

    template_dir = os.path.join(options.source_path, "templates")

    # NB: It is mandatory to NOT use os.path.join here, as the install directory
    # will eventually be ingested by cmake, which does not respect Windows style
    # path slashes.  If you switch this to use os.path.join, you'll get an error
    # like:
    #
    #   Syntax error in cmake code when parsing string
    #
    #     C:/Jenkins/workspace/pytorch-builds/pytorch-win-ws2016-cuda9-cudnn7-py3-build/build/aten/src/ATen\core/TensorMethods.h
    #
    #   Invalid character escape '\c'.
    core_install_dir = f"{options.install_dir}/core"
    pathlib.Path(core_install_dir).mkdir(parents=True, exist_ok=True)
    ops_install_dir = f"{options.install_dir}/ops"
    pathlib.Path(ops_install_dir).mkdir(parents=True, exist_ok=True)

    core_fm = make_file_manager(options=options, install_dir=core_install_dir)
    cpu_fm = make_file_manager(options=options)
    cpu_vec_fm = make_file_manager(options=options)
    cuda_fm = make_file_manager(options=options)
    ops_fm = make_file_manager(options=options, install_dir=ops_install_dir)

    extra_cuda_headers = """\
#include <c10/cuda/CUDAGuard.h>
#include <ATen/cuda/ATenCUDAGeneral.h>
#include <ATen/cuda/CUDADevice.h>
#include <ATen/cuda/CUDAContext.h>"""
    if options.rocm:
        extra_cuda_headers = """\
#include <ATen/hip/impl/HIPGuardImplMasqueradingAsCUDA.h>
#include <ATen/hip/ATenHIPGeneral.h>
#include <ATen/hip/HIPDevice.h>
#include <ATen/hip/HIPContext.h>"""

    # Only a limited set of dispatch keys get CPUFunctions.h headers generated
    # for them; this is the set
    functions_keys = {
        DispatchKey.CPU,
        DispatchKey.CUDA,
        DispatchKey.CompositeImplicitAutograd,
        DispatchKey.CompositeExplicitAutograd,
        DispatchKey.CompositeExplicitAutogradNonFunctional,
        DispatchKey.Meta,
    }
    if options.backend_whitelist:
        dispatch_keys = [
            k
            for k in dispatch_keys
            if is_generic_dispatch_key(k) or str(k) in options.backend_whitelist
        ]

    static_dispatch_idx: List[BackendIndex] = []
    if options.static_dispatch_backend:
        static_dispatch_idx = [
            backend_indices[DispatchKey.parse(key)]
            for key in options.static_dispatch_backend
        ]
        for key in options.static_dispatch_backend:
            dp_key = DispatchKey.parse(key)
            if dp_key not in functions_keys:
                functions_keys.add(dp_key)

    if "sources" in options.generate:
        gen_source_files(
            native_functions=native_functions,
            grouped_native_functions=grouped_native_functions,
            structured_native_functions=structured_native_functions,
            view_groups=view_groups,
            selector=selector,
            static_dispatch_idx=static_dispatch_idx,
            backend_indices=backend_indices,
            core_fm=core_fm,
            cpu_fm=cpu_fm,
            cpu_vec_fm=cpu_vec_fm,
            cuda_fm=cuda_fm,
            dispatch_keys=dispatch_keys,
            functions_keys=functions_keys,
            rocm=options.rocm,
            force_schema_registration=options.force_schema_registration,
            per_operator_headers=options.per_operator_headers,
            skip_dispatcher_op_registration=options.skip_dispatcher_op_registration,
        )

    if "headers" in options.generate:
        gen_headers(
            native_functions=native_functions,
            grouped_native_functions=grouped_native_functions,
            structured_native_functions=structured_native_functions,
            static_dispatch_idx=static_dispatch_idx,
            selector=selector,
            backend_indices=backend_indices,
            core_fm=core_fm,
            cpu_fm=cpu_fm,
            cuda_fm=cuda_fm,
            ops_fm=ops_fm,
            dispatch_keys=dispatch_keys,
            functions_keys=functions_keys,
            rocm=options.rocm,
            per_operator_headers=options.per_operator_headers,
        )

    if "declarations_yaml" in options.generate:
        gen_declarations_yaml(native_functions=native_functions, cpu_fm=cpu_fm)

    if options.output_dependencies:
        depfile_path = pathlib.Path(options.output_dependencies).resolve()
        depfile_name = depfile_path.name
        depfile_stem = depfile_path.stem

        for fm, prefix in [
            (cpu_fm, ""),
            (cpu_vec_fm, "cpu_vec_"),
            (core_fm, "core_"),
            (cuda_fm, "cuda_"),
            (ops_fm, "ops_"),
        ]:
            varname = prefix + depfile_stem
            path = depfile_path.parent / (prefix + depfile_name)
            fm.write_outputs(varname, str(path))


if __name__ == "__main__":
    main()<|MERGE_RESOLUTION|>--- conflicted
+++ resolved
@@ -410,13 +410,9 @@
     name = DispatcherSignature.from_schema(f.func).name()
     exprs = translate_args_dispatcher_to_cpp(f)
     if f.has_composite_explicit_autograd_kernel:
-<<<<<<< HEAD
-        return f"return at::{DispatchKey.CompositeExplicitAutograd.lower()}::{name}({exprs});"
+        return f"return {ns}::{DispatchKey.CompositeExplicitAutograd.lower()}::{name}({exprs});"
     elif f.has_composite_explicit_autograd_non_functional_kernel:
-        return f"return at::{DispatchKey.CompositeExplicitAutogradNonFunctional.lower()}::{name}({exprs});"
-=======
-        return f"return {ns}::{DispatchKey.CompositeExplicitAutograd.lower()}::{name}({exprs});"
->>>>>>> 793ee6b7
+        return f"return {ns}::{DispatchKey.CompositeExplicitAutogradNonFunctional.lower()}::{name}({exprs});"
     elif f.has_composite_implicit_autograd_kernel:
         return f"return {ns}::{DispatchKey.CompositeImplicitAutograd.lower()}::{name}({exprs});"
     else:
