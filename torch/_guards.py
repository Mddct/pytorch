--- conflicted
+++ resolved
@@ -24,6 +24,7 @@
 )
 
 import torch
+from torch.utils._traceback import CapturedTraceback
 
 log = logging.getLogger(__name__)
 
@@ -144,7 +145,6 @@
     obj_weakref: Optional[object] = None
     guarded_class_weakref: Optional[type] = None
 
-<<<<<<< HEAD
     stack = None
     user_stack = None
 
@@ -152,8 +152,6 @@
         self.stack = CapturedTraceback.extract(skip=2)
         self.user_stack = TracingContext.extract_stack()
 
-=======
->>>>>>> 73a81c39
     def __hash__(self):
         return hash((self.name, self.source, id(self.create_fn)))
 
