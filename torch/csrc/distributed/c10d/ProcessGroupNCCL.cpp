--- conflicted
+++ resolved
@@ -1277,28 +1277,7 @@
     LOG(INFO) << "Dumping c++ stacktraces: " << cpp_dumper.value()();
   }
 
-<<<<<<< HEAD
-  auto& gil_checker = get_gil_checker();
-  if (gil_checker.has_value()) {
-    auto fut = launchAsyncGilCheck();
-    auto kGilCheckTimeout = std::chrono::seconds(1);
-    auto futStatus = fut.wait_for(kGilCheckTimeout);
-    if (futStatus != std::future_status::ready) {
-      TORCH_CHECK(
-          futStatus != std::future_status::deferred,
-          "Expected the future to have been launched eagerly.");
-      LOG(ERROR)
-          << "Could not acquire GIL within 1 sec on exit, possible GIL induced hang";
-    }
-    LOG(INFO) << "Could acquire GIL on exit";
-  } else {
-    LOG(INFO)
-        << "GIL checker was not registered, perhaps this is a no-python build?";
-  }
-
   auto wakeUpTime = getWakeupTime(waitTimeoutDumpInMilSec_);
-=======
->>>>>>> b9293e74
   // Store debug info to storage if no other thread does it. (By default to
   // local disk)
   std::future<bool> asyncDebugDump = launchAsyncDebugDump();
@@ -1532,10 +1511,7 @@
         lastTimePollStore = currentTime;
         if (globalStore_->check({std::string(TIMEOUT_DUMP)}) &&
             !optAsyncDebugDump) {
-<<<<<<< HEAD
           auto wakeUpTime = getWakeupTime(waitTimeoutDumpInMilSec_);
-=======
->>>>>>> b9293e74
           optAsyncDebugDump = launchAsyncDebugDump();
           waitForDumpOrTimeout(*optAsyncDebugDump, wakeUpTime);
           const auto exitMsg = c10::str(
