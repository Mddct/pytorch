--- conflicted
+++ resolved
@@ -1249,10 +1249,6 @@
     }
   }
 
-<<<<<<< HEAD
-  auto wakeUpTime = std::chrono::steady_clock::now() +
-      std::chrono::milliseconds(waitTimeoutDumpInMilSec_);
-=======
   const auto logMsg = c10::str(
       logPrefix(),
       "Heartbeat monitor timed out! Process will be terminated after dumping debug info.",
@@ -1260,7 +1256,8 @@
       workMetaList_.size());
   LOG(ERROR) << logMsg;
 
->>>>>>> 6634e738
+  auto wakeUpTime = std::chrono::steady_clock::now() +
+      std::chrono::milliseconds(waitTimeoutDumpInMilSec_);
   // Store debug info to storage if no other thread does it. (By default to
   // local disk)
   std::future<bool> asyncDebugDump = launchAsyncDebugDump();
