--- conflicted
+++ resolved
@@ -93,16 +93,6 @@
     "ExportedProgramDeserializer",
 ]
 
-<<<<<<< HEAD
-from torch.export.exported_program import (
-    ConstantArgument as PyConstantArgument,
-    SymIntArgument as PySymIntArgument,
-    TensorArgument as PyTensorArgument,
-    CustomObjArgument as PyCustomObjArgument,
-)
-
-=======
->>>>>>> 248774b1
 from .upgrade import GraphModuleOpUpgrader
 
 log = logging.getLogger(__name__)
@@ -357,15 +347,9 @@
             raise AssertionError("SymInt graph input is not implemented yet.")
         elif isinstance(node.meta['val'], (int, bool, str, float, type(None))):
             graph_input = self.serialize_input(node.meta['val'])
-<<<<<<< HEAD
-        elif isinstance(node.meta['val'], torch.ScriptObject):
-            self.custom_objs[node.name] = node.meta['val']
-            graph_input = Argument.create(as_custom_obj=CustomObjArgument(name=node.name))
-=======
         elif isinstance(node.meta['val'], export_ScriptObjectMeta):
             graph_input = Argument.create(as_custom_obj=CustomObjArgument(name=node.name))
             self.graph_state.script_object_metas[node.name] = self.serialize_script_obj_meta(node.meta["val"])
->>>>>>> 248774b1
         else:
             raise AssertionError(f"Unimplemented graph input type: {node.meta['val']}")
         self.graph_state.inputs.append(graph_input)
@@ -567,12 +551,7 @@
             elif self.is_sym_bool_arg(arg):
                 return Argument.create(as_sym_bool=SymBoolArgument.create(as_name=arg.name))
             else:
-<<<<<<< HEAD
-                if isinstance(arg.meta["val"], torch.ScriptObject):
-                    assert arg.name in self.custom_objs
-=======
                 if isinstance(arg.meta["val"], export_ScriptObjectMeta):
->>>>>>> 248774b1
                     return Argument.create(as_custom_obj=CustomObjArgument(name=arg.name))
                 return Argument.create(as_tensor=TensorArgument(name=arg.name))
         elif isinstance(arg, inductor_tensor_buffers):
@@ -819,11 +798,7 @@
             return Argument.create(as_sym_int=SymIntArgument.create(as_name=x.name))
         elif isinstance(x, ep.ConstantArgument):
             return self.serialize_input(x.value)
-<<<<<<< HEAD
-        elif isinstance(x, PyCustomObjArgument):
-=======
         elif isinstance(x, ep.CustomObjArgument):
->>>>>>> 248774b1
             return Argument.create(as_custom_obj=CustomObjArgument(name=x.name))
         else:
             raise AssertionError("TODO")
