from __future__ import annotations

import collections
import contextlib
import enum
import functools
import getpass
import inspect
import itertools
import logging
import math
import operator
import os
import platform
import re
import shutil
import sys
import tempfile
import textwrap
import time
import unittest
from io import StringIO
from typing import (
    Any,
    Callable,
    Dict,
    Generic,
    Iterable,
    List,
    NamedTuple,
    Optional,
    Protocol,
    Set,
    TypeVar,
    Union,
    ValuesView,
)
from unittest import mock

import sympy
from typing_extensions import Concatenate, ParamSpec

import torch
from torch._dynamo.device_interface import get_interface_for_device
from torch.autograd import DeviceType
from torch.autograd.profiler_util import EventList
from torch.utils._sympy.functions import CeilDiv, CleanDiv, FloorDiv, ModularIndexing

from . import config

log = logging.getLogger(__name__)

_T = TypeVar("_T")
VarRanges = Dict[sympy.Expr, sympy.Expr]


def do_bench_using_profiling(fn: Callable[[], Any], warmup=25, rep=100) -> float:
    """
    Returns benchmark results by examining torch profiler events.
    This could be more accurate as it doesn't count CPU side overhead.
    However, this also requires manually excluding irrelevant event, e.g.
    vectorized_elementwise_kernel which is used to fill L2 cache,
    various CUDA events, etc, so could also be fragile.
    """

    fn()
    torch.cuda.synchronize()
    cache = torch.empty(int(256e6 // 4), dtype=torch.int, device="cuda")

    # Estimate the runtime of the function
    start_event = torch.cuda.Event(enable_timing=True)
    end_event = torch.cuda.Event(enable_timing=True)
    start_event.record()
    for _ in range(5):
        cache.zero_()
        fn()
    end_event.record()
    torch.cuda.synchronize()
    estimate_ms = start_event.elapsed_time(end_event) / 5

    # compute number of warmup and repeat
    n_warmup = max(1, int(warmup / estimate_ms))
    n_repeat = max(1, int(rep / estimate_ms))

    # Warm-up
    for _ in range(n_warmup):
        fn()

    with torch.profiler.profile(
        activities=[
            torch.profiler.ProfilerActivity.CUDA,
        ]
    ) as p:
        # Benchmark
        for i in range(n_repeat):
            # we clear the L2 cache before each run
            cache.zero_()
            # record time of `fn`
            fn()
        # Record clocks
        torch.cuda.synchronize()

    log.debug("raw events")
    log.debug(p.key_averages().table(sort_by="self_cuda_time_total", row_limit=-1))

    filtered_events = EventList(
        [
            event
            for event in p.events()
            if event.device_type == DeviceType.CUDA and event.name != "Context Sync"
        ]
    )
    if len(filtered_events) % n_repeat != 0:
        raise RuntimeError(
            "Failed to divide all profiling events into #repeat groups. "
            "#CUDA events: %d, #repeats: %s",
            len(filtered_events),
            n_repeat,
        )
    num_event_per_group = len(filtered_events) / n_repeat
    actual_events = EventList(
        [
            event
            for i, event in enumerate(filtered_events)
            if i % num_event_per_group != 0
        ]
    )
    actual_events._build_tree()
    actual_events = actual_events.key_averages()

    log.debug("profiling time breakdown")
    log.debug(actual_events.table(row_limit=-1))

    res = sum(event.cuda_time_total for event in actual_events) / 1000.0 / n_repeat
    log.debug("profiling results: %s ms", res)
    return res


def do_bench(*args, **kwargs):
    @functools.lru_cache(None)
    def load_triton():
        try:
            # NB: Lazily load triton, as importing triton is slow
            # see https://github.com/openai/triton/issues/1599
            from triton.testing import do_bench as triton_do_bench
        except ImportError as exc:
            raise NotImplementedError("requires Triton") from exc

        # triton PR https://github.com/openai/triton/pull/1513 change the
        # quantile fields name from 'percentiles' to 'quantiles'
        # and change the default value from (0.5, 0.2, 0.8) to None.
        # This may break inductor since a caller expects a tuple may get a item.
        #
        # Add a wrapper to maintain the same behavior for inductor.
        # Maybe we should have own implementation of this function?
        return triton_do_bench, (
            "quantiles"
            if inspect.signature(triton_do_bench).parameters.get("quantiles")
            is not None
            else "percentiles"
        )

    triton_do_bench, quantile_field_name = load_triton()

    if quantile_field_name not in kwargs:
        kwargs[quantile_field_name] = (0.5, 0.2, 0.8)
    return triton_do_bench(*args, **kwargs)[0]


@functools.lru_cache(None)
def has_torchvision_roi_align() -> bool:
    try:
        from torchvision.ops import roi_align  # noqa: F401

        return roi_align is not None and hasattr(
            getattr(torch.ops, "torchvision", None), "roi_align"
        )
    except ImportError:
        return False


def conditional_product(*args):
    return functools.reduce(operator.mul, [x for x in args if x])


def decode_device(device: Union[Optional[torch.device], str]) -> torch.device:
    if device is None:
        return torch.tensor(0.0).device  # default device
    if isinstance(device, str):
        device = torch.device(device)
    if device.type != "cpu" and device.index is None:
        device_interface = get_interface_for_device(device.type)
        return torch.device(device.type, index=device_interface.Worker.current_device())
    return device


def sympy_product(it):
    return functools.reduce(operator.mul, it, sympy.Integer(1))


def sympy_dot(seq1, seq2):
    assert len(seq1) == len(seq2)
    return sympy.expand(sum(a * b for a, b in zip(seq1, seq2)))


def unique(it: Iterable[_T]) -> ValuesView[_T]:
    return {id(x): x for x in it}.values()


def ceildiv(
    numer: Union[int, sympy.Expr], denom: Union[int, sympy.Expr]
) -> Union[int, sympy.Expr]:
    if isinstance(numer, sympy.Expr) or isinstance(denom, sympy.Expr):
        return CeilDiv(numer, denom)
    # TODO: There is a bug in a call to this function, to repro:
    # python benchmarks/dynamo/huggingface.py --inductor -d cuda --accuracy
    # --amp --only YituTechConvBert --dynamic-shapes
    assert isinstance(numer, int) and isinstance(
        denom, int
    ), f"{numer}: {type(numer)}, {denom}: {type(denom)}"
    return -(numer // -denom)


def next_power_of_2(n: int) -> int:
    """Return the smallest power of 2 greater than or equal to n"""
    assert n <= 2**32, "32-bit only"
    n -= 1
    n |= n >> 1
    n |= n >> 2
    n |= n >> 4
    n |= n >> 8
    n |= n >> 16
    n += 1
    return n


def convert_shape_to_inductor(
    lst: Iterable[Union[int, torch.SymInt]]
) -> List[sympy.Expr]:
    """
    Gets the shape and stride of a tensor. For non-symbolic tensors, this is
    trivial. But for symbolic tensors, we need to map from SymIntNode into
    sympy.Expr.
    """
    return [
        i.node.expr if isinstance(i, torch.SymInt) else sympy.Integer(i) for i in lst
    ]


def convert_shape_to_symint(
    lst: Iterable[Union[int, sympy.Expr]]
) -> List[Union[int, torch.SymInt]]:
    """
    Takes a list of shapes from Inductor and converts them into symints (or just
    ints if all shapes are static).
    """
    from .virtualized import V

    return [
        i
        if isinstance(i, int)
        else int(i)
        if isinstance(i, sympy.Integer)
        else V.graph.sizevars.shape_env.create_symintnode(i, hint=None)
        for i in lst
    ]


def is_view(op: torch._ops.OpOverload):
    """
    Does this op overload have aliasing
    """
    assert isinstance(op, torch._ops.OpOverload)
    return any(a.alias_info is not None for a in op._schema.arguments)


def is_pointwise_use(use):
    if not use.op == "call_function":
        return False

    if not (
        isinstance(use.target, torch._ops.OpOverload) or use.target is operator.getitem
    ):
        return False

    if use.target is operator.getitem or is_view(use.target):
        return all(is_pointwise_use(u) for u in use.users)

    return torch.Tag.pointwise in use.target.tags


def gen_gm_and_inputs(target, args, kwargs):
    g = torch.fx.Graph()
    g_args = []
    a_args = []
    for n, arg in enumerate(args):
        if isinstance(arg, torch.Tensor):
            g_args.append(g.placeholder(f"arg{n}"))
            a_args.append(arg)
        else:
            g_args.append(arg)
    assert all(not isinstance(x, torch.Tensor) for x in kwargs.values())
    node = g.call_function(target, tuple(g_args), kwargs)
    if (
        len(target._schema.returns) == 1
        and str(target._schema.returns[0].type) == "Tensor"
    ):
        node = (node,)
    g.output(node)

    gm = torch.fx.GraphModule({}, g)
    return gm, a_args


def synchronize(device: str = "cuda"):
    if device == "cpu":
        return
    device_interface = get_interface_for_device(device)
    if device_interface.is_available():
        device_interface.synchronize()


def timed(
    model: Callable[..., Any], example_inputs, times: int = 1, device: str = "cuda"
) -> float:
    synchronize(device)
    torch.manual_seed(1337)
    t0 = time.perf_counter()
    for _ in range(times):
        result = model(*example_inputs)
        synchronize(device)
    t1 = time.perf_counter()
    # GC the result after timing
    assert result is not None
    return t1 - t0


def print_performance(
    fn, args=(), times=10, repeat=10, baseline=1.0, device: str = "cuda"
):
    timings = torch.tensor([timed(fn, args, times, device) for _ in range(repeat)])
    took = torch.median(timings) / times
    print(f"{took/baseline:.6f}")
    return took


def precompute_method(obj: Any, method: str):
    """Replace obj.method() with a new method that returns a precomputed constant."""
    result = getattr(obj, method)()
    setattr(obj, method, lambda: result)


def precompute_methods(obj: Any, methods: List[str]):
    """Replace methods with new methods that returns a precomputed constants."""
    for method in methods:
        precompute_method(obj, method)


def cmp(a, b) -> int:
    return int(a > b) - int(a < b)


def pad_listlike(x, size):
    if len(x) == 1:
        return type(x)([x[0]]) * size
    else:
        return x


# Used to ensure that iterating over a set is deterministic
def tuple_sorted(x):
    if len(x) == 0:
        return []

    def sort_func(elem):
        if isinstance(elem, str):
            return elem
        else:
            # We expect `elem` to be `scheduler.BaseSchedulerNode` type here,
            # but we are not able to do isinstance assert because of circular dependency
            return elem.get_name()

    return sorted(x, key=sort_func)


P = ParamSpec("P")
RV = TypeVar("RV", covariant=True)


class CachedMethod(Generic[P, RV], Protocol):
    @staticmethod
    def clear_cache(self) -> None:
        ...

    def __call__(self, *args: P.args, **kwargs: P.kwargs) -> RV:
        ...


# See https://github.com/python/mypy/issues/13222#issuecomment-1193073470 to understand the type signature
def cache_on_self(fn: Callable[Concatenate[Any, P], RV]) -> CachedMethod[P, RV]:
    key = f"__{fn.__name__}_cache"

    @functools.wraps(fn)
    def wrapper(self):
        if not hasattr(self, key):
            setattr(self, key, fn(self))
        return getattr(self, key)

    def clear_cache(self):
        if hasattr(self, key):
            delattr(self, key)

    wrapper.clear_cache = clear_cache  # type: ignore[attr-defined]
    return wrapper  # type: ignore[return-value]


def aggregate_origins(node_schedule):
    from . import ir

    if isinstance(node_schedule, list):
        return functools.reduce(
            operator.or_,
            [
                node.node.origins
                for node in node_schedule
                if hasattr(node, "node") and node.node
            ],
            set(),
        )
    elif isinstance(node_schedule, ir.ExternKernel):
        return node_schedule.origins
    else:
        return set()


def get_fused_kernel_name(node_schedule, descriptive_names):
    all_origins = aggregate_origins(node_schedule)
    if descriptive_names == "original_aten":
        # Bases the kernel name off of the top-level aten operator (i.e. pre-decompositions)
        sources = [
            origin.meta["original_aten"]._overloadpacket.__name__
            for origin in all_origins
            if origin.op == "call_function" and "original_aten" in origin.meta
        ]
        sources = sorted(set(sources))
    elif descriptive_names == "torch":
        # Bases the kernel name off of the top-level "torch" operator (i.e. post-dynamo graph)
        sources = []
        for origin in all_origins:
            if origin.op == "call_function" and "source_fn_stack" in origin.meta:
                source_fn = origin.meta["source_fn_stack"][-1]
                if isinstance(source_fn[1], str):
                    sources.append(source_fn[1])
                else:
                    sources.append(source_fn[1].__name__)
        sources = sorted(set(sources))
    elif descriptive_names == "inductor_node":
        sources = [
            origin.name for origin in all_origins if origin.op == "call_function"
        ]
    else:
        raise NotImplementedError
    sources = sources
    return "_".join(["fused"] + sources)


def get_kernel_metadata(node_schedule, wrapper):
    all_origins = aggregate_origins(node_schedule)
    inductor_nodes = [origin for origin in all_origins if origin.op == "call_function"]

    from_node_dict = collections.defaultdict(list)
    original_aten_dict = collections.defaultdict(list)
    for node in inductor_nodes:
        if "original_aten" in node.meta:
            key = str(node.meta["original_aten"]._overloadpacket)
            original_aten_dict[key].append(node.name)
        if "from_node" in node.meta:
            key = node.meta["from_node"][0][0]
            from_node_dict[key].append(node.name)
    metadata = (
        f"{wrapper.comment} Source Nodes: [{', '.join(sorted(from_node_dict.keys()))}], "
        f"Original ATen: [{', '.join(sorted(original_aten_dict.keys()))}]"
    )
    # trace back to original node here
    detailed_metadata = []
    for original_node, nodes in sorted(from_node_dict.items()):
        detailed_metadata.append(
            f"{wrapper.comment} {original_node} => {', '.join(sorted(nodes))}"
        )
    return metadata, "\n".join(detailed_metadata)


def dominated_nodes(
    initial_queue: Iterable[torch.fx.Node], skip_filter=None
) -> Set[torch.fx.Node]:
    """Returns the set of nodes whose values depend on those within initial_queue"""
    initial_queue = list(initial_queue)
    dominated_set = set(initial_queue)

    while initial_queue:
        node = initial_queue.pop()
        for user in node.users:
            if skip_filter and skip_filter(user):
                continue
            if user not in dominated_set:
                dominated_set.add(user)
                initial_queue.append(user)

    return dominated_set


def gather_origins(args, kwargs):
    import itertools

    from . import ir

    def is_unrealized_node(n):
        if isinstance(n, ir.TensorBox):
            return is_unrealized_node(n.data)
        if isinstance(n, ir.StorageBox):
            return is_unrealized_node(n.data)
        return isinstance(n, ir.IRNode) and isinstance(n, ir.Pointwise)

    kwarg_origins = [val.origins for val in kwargs.values() if is_unrealized_node(val)]
    arg_origins = [arg.origins for arg in args if is_unrealized_node(arg)]
    return set(itertools.chain(*arg_origins, *kwarg_origins))


def sympy_str(expr: sympy.Expr) -> str:
    """
    Normal sympy str is very slow, this is a lot faster.  The result are
    somewhat worse, as it doesn't do as much simplification.  So don't
    use this for final codegen.
    """
    if isinstance(expr, sympy.Symbol):
        return expr.name
    if isinstance(expr, sympy.Add):
        return " + ".join(map(sympy_str, expr.args))
    if isinstance(expr, sympy.Mul):
        return " * ".join(map(sympy_str, expr.args))

    if isinstance(expr, (ModularIndexing, CleanDiv, FloorDiv)):
        return f"{expr.func.__name__}({', '.join(map(sympy_str, expr.args))})"
    return str(expr)


def sympy_symbol(name: str) -> sympy.Symbol:
    # This should never be used for creating shape/stride symbols, as those
    # should all be allocated before Inductor.
    assert name[0] != "s"
    # NOTE: shape symbols are positive (> 0), but index variables are only
    # non-negative (>= 0).
    return sympy.Symbol(name, integer=True, nonnegative=True)


def sympy_subs(expr: sympy.Expr, replacements: Dict[Any, Any]) -> sympy.Expr:
    """
    xreplace is faster than subs, but is way more picky
    """

    def promote_strings(key):
        if isinstance(key, str):
            return sympy_symbol(key)
        return key

    return sympy.sympify(expr).xreplace(
        {promote_strings(k): promote_strings(v) for k, v in replacements.items()}
    )


def free_symbol_startswith(index: sympy.Expr, prefix: str):
    return any(v.name.startswith(prefix) for v in index.free_symbols)


def free_symbol_has(index: sympy.Expr, pattern: str):
    return any(pattern in v.name for v in index.free_symbols)


def has_incompatible_cudagraph_ops(gm):
    forbidden_set = {
        "aten._fused_moving_avg_obs_fq_helper.default",
        "aten._fused_moving_avg_obs_fq_helper_functional.default",
        "aten.multinomial.default",
        "fbgemm.dense_to_jagged.default",
        "fbgemm.jagged_to_padded_dense.default",
        "run_and_save_rng_state",
        "run_with_rng_state",
        "aten._local_scalar_dense",
    }
    if torch.are_deterministic_algorithms_enabled():
        forbidden_set.update(
            {
                "aten._unsafe_index_put.default",
                "aten.index_put.default",
                "aten.index_put_.default",
                "aten.scatter.src",
                "aten.scatter.reduce",
                "aten.scatter.value_reduce",
                "aten.scatter_add_",
                "aten.scatter_add.default",
                "aten.scatter_reduce.two",
                "aten.scatter_reduce_.two",
                "aten.scatter_reduce.two_out",
            }
        )
    for node in gm.graph.nodes:
        if str(node.target) in forbidden_set:
            return True
    return False


instance_descriptor = collections.namedtuple(
    "instance_descriptor",
    ["divisible_by_16", "equal_to_1", "ids_of_folded_args", "divisible_by_8"],
    defaults=[tuple(), tuple(), tuple(), tuple()],
)


@functools.lru_cache(None)
def cache_dir() -> str:
    cache_dir = os.environ.get("TORCHINDUCTOR_CACHE_DIR")
    if cache_dir is None:
        sanitized_username = re.sub(r'[\\/:*?"<>|]', "_", getpass.getuser())
        cache_dir = os.path.join(
            tempfile.gettempdir(),
            "torchinductor_" + sanitized_username,
        )
    os.makedirs(cache_dir, exist_ok=True)
    return cache_dir


@contextlib.contextmanager
def fresh_inductor_cache(cache_entries=None):
    """
    Contextmanager that provides a clean tmp cachedir for inductor.

    Optionally, pass a dict as 'cache_entries' to get a list of filenames and sizes
    generated with this cache instance.
    """
    with tempfile.TemporaryDirectory() as inductor_cache_dir:
        with mock.patch.dict(
            os.environ, {"TORCHINDUCTOR_CACHE_DIR": inductor_cache_dir}
        ):
            triton_cache_dir = os.path.join(inductor_cache_dir, "triton")
            with mock.patch.dict(os.environ, {"TRITON_CACHE_DIR": triton_cache_dir}):
                yield
                if isinstance(cache_entries, dict):
                    assert len(cache_entries) == 0, "expected empty cache_entries dict"
                    if os.path.exists(triton_cache_dir):
                        files = os.listdir(triton_cache_dir)
                        cache_entries.update(
                            {
                                f: os.path.getsize(os.path.join(triton_cache_dir, f))
                                for f in files
                                if ".lock" not in f
                            }
                        )


def argsort(seq) -> List[int]:
    # preserve original order for equal strides
    getter = seq.__getitem__
    a_r = range(len(seq))
    return list(reversed(sorted(a_r, key=getter, reverse=True)))  # noqa: C413


@functools.lru_cache(8)
def get_dtype_size(dtype):
    return torch.empty((), dtype=dtype).element_size()


class LineContext(NamedTuple):
    context: Any


class IndentedBuffer:
    tabwidth = 4

    def __init__(self, initial_indent=0):
        self._lines = []
        self._indent = initial_indent

    def getvaluewithlinemap(self) -> tuple[str, list[tuple[int, LineContext]]]:
        buf = StringIO()
        p = 1
        linemap = []
        for line in self._lines:
            if isinstance(line, DeferredLineBase):
                line = line()
                if line is None:
                    continue
            elif isinstance(line, LineContext):
                linemap.append((p, line.context))
                continue
            assert isinstance(line, str)
            buf.write(line)
            buf.write("\n")
            p += 1 + line.count("\n")
        return buf.getvalue(), linemap

    def getvalue(self) -> str:
        v, _ = self.getvaluewithlinemap()
        return v

    def getrawvalue(self) -> str:
        buf = StringIO()
        for line in self._lines:
            if isinstance(line, DeferredLineBase):
                line = line()
                if line is None:
                    continue
            elif isinstance(line, LineContext):
                continue
            assert isinstance(line, str)
            # backslash implies line continuation
            if line.endswith("\\"):
                buf.write(line[:-1])
            else:
                buf.write(line)
                buf.write("\n")
        return buf.getvalue()

    def clear(self):
        self._lines.clear()

    def __bool__(self):
        return bool(self._lines)

    def prefix(self):
        return " " * (self._indent * self.tabwidth)

    def newline(self):
        self.writeline("\n")

    def writeline(self, line):
        if isinstance(line, LineContext):
            self._lines.append(line)
        elif isinstance(line, DeferredLineBase):
            self._lines.append(line.with_prefix(self.prefix()))
        elif line.strip():
            self._lines.append(f"{self.prefix()}{line}")
        else:
            self._lines.append("")

    def writelines(self, lines):
        for line in lines:
            self.writeline(line)

    def indent(self, offset=1):
        @contextlib.contextmanager
        def ctx():
            self._indent += offset
            try:
                yield
            finally:
                self._indent -= offset

        return ctx()

    def splice(self, other_code, strip=False):
        if isinstance(other_code, IndentedBuffer):
            dedent = float("inf")
            for line in other_code._lines:
                if not isinstance(line, LineContext) and line:
                    dedent = min(dedent, len(line) - len(line.lstrip()))
            if math.isinf(dedent):
                dedent = 0
            for line in other_code._lines:
                if isinstance(line, LineContext):
                    self._lines.append(line)
                else:
                    IndentedBuffer.writeline(self, line[int(dedent) :])
        else:
            other_code = textwrap.dedent(other_code)
            if strip:
                other_code = other_code.lstrip()
            if not other_code:
                return
            other_code = other_code.rstrip()
            for line in other_code.split("\n"):
                self.writeline(line)


class DeferredLineBase:
    """A line that can be 'unwritten' at a later time"""

    def __init__(self, line):
        if not line.strip():
            line = ""
        self.line = line

    def __call__(self) -> Optional[str]:
        """Returns either self.line or None to indicate the line has been 'unwritten'"""
        raise NotImplementedError()

    def _new_line(self, line: str) -> DeferredLineBase:
        """Returns a new deferred line with the same condition"""
        raise NotImplementedError()

    def with_prefix(self, prefix):
        return self._new_line(f"{prefix}{self.line}")

    def lstrip(self):
        return self._new_line(self.line.lstrip())

    def __getitem__(self, index):
        return self._new_line(self.line[index])

    def __bool__(self):
        return bool(self.line)

    def __len__(self):
        return len(self.line)


@functools.lru_cache(None)
def is_big_gpu(index):
    sms = torch.cuda.get_device_properties(index).multi_processor_count
    if sms < 80:  # V100
        log.warning("not enough SMs to use max_autotune_gemm mode")
        return False
    return True


def use_max_autotune() -> bool:
    return (
        config.max_autotune or config.max_autotune_gemm or config.search_autotune_cache
    )


def _use_template_for_cuda(layout, allowed_layout_dtypes: List[torch.dtype]) -> bool:
    return (
        use_max_autotune()
        and layout.device.type == "cuda"
        and layout.dtype in allowed_layout_dtypes
        and is_big_gpu(layout.device.index or 0)
    )


def _use_autotune_backend(backend: str) -> bool:
    return backend.upper() in [
        x.strip() for x in config.max_autotune_gemm_backends.upper().split(",")
    ]


def use_triton_template(layout, *, enable_int32=False):
    layout_dtypes = [torch.float16, torch.bfloat16, torch.float32]
    if enable_int32:
        layout_dtypes = [torch.float16, torch.bfloat16, torch.float32, torch.int32]
    return _use_template_for_cuda(layout, layout_dtypes) and _use_autotune_backend(
        "TRITON"
    )


def use_cutlass_template(layout):
    from .codegen.cuda.cutlass_utils import try_import_cutlass

    # Do not use cutlass template on ROCm
    if torch.version.hip:
        return False

    layout_dtypes = [torch.float16, torch.bfloat16, torch.float32]
    res = _use_template_for_cuda(layout, layout_dtypes) and _use_autotune_backend(
        "CUTLASS"
    )

    if res:
        if not try_import_cutlass():
            log.warning(
                "Failed to import CUTLASS lib. Please check whether "
                "_inductor.config.cuda.cutlass_dir is set correctly. "
                "Skipping CUTLASS backend for now."
            )
            return False
    return res


def use_aten_gemm_kernels():
    return not use_max_autotune() or _use_autotune_backend("ATEN")


class DebugDirManager:
    counter = itertools.count(0)
    prev_debug_name: str

    def __init__(self):
        self.id = next(DebugDirManager.counter)

    def __enter__(self):
        self.prev_debug_name = torch._dynamo.config.debug_dir_root
        self.new_name = f"{self.prev_debug_name}_tmp_{self.id}"
        torch._dynamo.config.debug_dir_root = self.new_name

    def __exit__(self, *args):
        shutil.rmtree(self.new_name)
        torch._dynamo.config.debug_dir_root = self.prev_debug_name


def run_and_get_code(fn, *args, **kwargs):
    from .graph import GraphLowering

    compile_to_module = GraphLowering.compile_to_module
    source_codes = []

    def patched_compile_to_module(self):
        mod = compile_to_module(self)
        with open(mod.__file__) as f:
            source_codes.append(f.read())
        return mod

    with mock.patch.object(
        GraphLowering, "compile_to_module", patched_compile_to_module
    ):
        torch._dynamo.reset()
        result = fn(*args, **kwargs)
    return result, source_codes


def run_and_get_triton_code(fn, *args, **kwargs):
    _, source_codes = run_and_get_code(fn, *args, **kwargs)
    # Can have two outputs if backwards was eagerly compiled
    assert (
        1 <= len(source_codes) <= 2
    ), f"expected one or two code outputs got {len(source_codes)}"
    return source_codes[0]


@contextlib.contextmanager
def override_lowering(aten_op, override_fn):
    """
    Override the lowering of aten_op with override_fn.
    The first argument of override_fn is the original lowering fn.
    """
    from torch._inductor import lowering

    orig_fn = lowering.lowerings[aten_op]
    try:
        lowering.lowerings[aten_op] = functools.partial(override_fn, orig_fn)
        yield
    finally:
        lowering.lowerings[aten_op] = orig_fn


def add_scheduler_init_hook(pre_fn, post_fn=None):
    """
    Add hook functions to be called at the beginning and end of Scheduler.__init__.
    Used for unit tests.
    """
    from torch._inductor.scheduler import Scheduler

    orig_fn = Scheduler.__init__

    def wrapper(scheduler, nodes):
        pre_fn(scheduler, nodes)
        out = orig_fn(scheduler, nodes)
        if post_fn:
            post_fn(scheduler, nodes)
        return out

    return unittest.mock.patch.object(Scheduler, "__init__", wrapper)


def developer_warning(msg):
    """
    Warnings that will be actionable for PyTorch developers, but not
    end users.  Allows us to easily disable them in stable releases but
    keep them on for nightly builds.
    """
    if config.developer_warnings:
        log.warning(msg)
    else:
        log.info(msg)


def get_num_bytes(*args: torch.Tensor, num_in_out_args: int = 0) -> int:
    """
    Return the total number of bytes the arguments of tensor type takes.

    For in/out args, tensor sizes are counted twice: once for reading and
    once for writing.

    The first num_in_out_args arguments are in out tensors.
    """
    return sum(
        arg.numel() * arg.element_size() * (1 + int(i < num_in_out_args))
        for i, arg in enumerate(args)
        if isinstance(arg, torch.Tensor)
    )


def create_bandwidth_info_str(ms, num_gb, gb_per_s, prefix="", suffix=""):
    info_str = f"{prefix}{ms:.3f}ms    \t{num_gb:.3f} GB \t {gb_per_s:7.2f}GB/s{suffix}"
    try:
        import colorama

        if ms > 0.012 and gb_per_s < 650:
            info_str = colorama.Fore.RED + info_str + colorama.Fore.RESET
    except ImportError:
        log.warning("Colorama is not installed. Install it if you want colored output")

    return info_str


def get_benchmark_name():
    """
    An experimental API used only when config.benchmark_kernel is true.

    The benchmark name is only available at codegen time. So we can not
    directly call it in benchmark_all_kernels which is run after codegen.

    The function assumes the argument after --only is the benchmark name.
    It works for torchbench.py/hugginface.py/timm_models.py. But for ad-hoc
    scripts, this function may return None.

    There are 2 flavors of --only argument we need handle:
    1. --only model_name
    2. --only=model_name
    """
    try:
        idx = sys.argv.index("--only")
        if (
            idx + 1 < len(sys.argv)
            and len(sys.argv[idx + 1]) > 0
            and sys.argv[idx + 1][0] != "-"
        ):
            return sys.argv[idx + 1]
    except ValueError:
        pass

    for arg in sys.argv:
        if arg.startswith("--only="):
            return arg[len("--only=") :]


def is_ones(items):
    return all(x == 1 for x in items)


def is_zeros(items):
    return all(x == 0 for x in items)


def is_cpu_device(inputs):
    return all(
        item.device == torch.device("cpu")
        for item in inputs
        if isinstance(item, torch.Tensor)
    )


def get_sympy_Expr_dtype(val: sympy.Expr) -> torch.dtype:
    assert isinstance(
        val, sympy.Expr
    ), "only support sympy.Expr as input to get_sympy_Expr_dtype"
    if val.is_integer:
        return torch.int64
    else:
        return torch.float64


@contextlib.contextmanager
def maybe_profile(should_profile, *args, **kwargs):
    if should_profile:
        with torch.profiler.profile(*args, **kwargs) as p:
            yield p
    else:
        yield


def triton_config_to_hashable(cfg):
    """
    Convert triton config to a tuple that can uniquely identify it. We can use
    the return value as a dictionary key.
    """
    items = sorted(cfg.kwargs.items())
    items.append(("num_warps", cfg.num_warps))
    items.append(("num_stages", cfg.num_stages))
    return tuple(items)


HAS_COLORAMA = True
try:
    import colorama
except ImportError:
    HAS_COLORAMA = False


def _color_text(msg, color):
    if not HAS_COLORAMA:
        return msg

    return getattr(colorama.Fore, color.upper()) + msg + colorama.Fore.RESET


def green_text(msg):
    return _color_text(msg, "green")


def yellow_text(msg):
    return _color_text(msg, "yellow")


def red_text(msg):
    return _color_text(msg, "red")


def blue_text(msg):
    return _color_text(msg, "blue")


@functools.lru_cache(None)
<<<<<<< HEAD
def get_device_tflops(dtype) -> Optional[float]:
    if dtype not in (torch.float16, torch.bfloat16, torch.float32):
        return None

    from triton.testing import get_max_simd_tflops, get_max_tensorcore_tflops, nvsmi

=======
def get_device_tflops(dtype):
    from triton.testing import get_max_simd_tflops, get_max_tensorcore_tflops

    assert dtype in (torch.float16, torch.bfloat16, torch.float32)
    if torch.version.hip:
        if dtype in (torch.float16, torch.bfloat16):
            return get_max_tensorcore_tflops(dtype)

        if torch.backends.cuda.matmul.allow_tf32:
            return get_max_tensorcore_tflops(torch.float32)
        else:
            return get_max_simd_tflops(torch.float32)

    from triton.testing import nvsmi

>>>>>>> ed0db88b
    cur_sm_clock = nvsmi(["clocks.current.sm"])[0]
    if dtype in (torch.float16, torch.bfloat16):
        return get_max_tensorcore_tflops(dtype, cur_sm_clock)

    if torch.backends.cuda.matmul.allow_tf32:
        return get_max_tensorcore_tflops(torch.float32, cur_sm_clock)
    else:
        return get_max_simd_tflops(torch.float32, cur_sm_clock)


@functools.lru_cache(None)
def get_gpu_dram_gbps():
    from triton.testing import get_dram_gbps

    return get_dram_gbps()


def is_welford_reduction(reduction_type):
    return reduction_type.startswith("welford")


def reduction_num_outputs(reduction_type):
    return 3 if is_welford_reduction(reduction_type) else 1


def is_linux() -> bool:
    return platform.system() == "Linux"


def has_free_symbols(itr: Iterable[Any]):
    return any(isinstance(x, sympy.Expr) and not x.is_number for x in itr)


def is_dynamic(*args):
    from . import ir

    for t in args:
        if isinstance(t, ir.TensorBox):
            if has_free_symbols(t.data.get_size()) or (
                hasattr(t.data, "get_stride") and has_free_symbols(t.data.get_stride())
            ):
                return True
        elif isinstance(t, (ir.StorageBox, ir.BaseView, ir.ComputedBuffer)):
            assert hasattr(t, "get_size") and hasattr(t, "get_stride")
            if has_free_symbols(t.get_size()) or has_free_symbols(t.get_stride()):
                return True
        elif not isinstance(t, ir.IRNode):
            continue
        else:
            raise TypeError(f"unexpected type for is_dynamic {type(t)}")

    return False


# Placeholder strings used in triton codegen.
class Placeholder(enum.Enum):
    # The placeholder for the actual name of a triton kernel.
    # e.g. for "def triton_" it would be "triton_"
    KERNEL_NAME = "KERNEL_NAME"

    # The descriptive name of the triton kernel; when unique_kernel_names = False, this
    # placeholder will be replaced with a string with more information.
    DESCRIPTIVE_NAME = "DESCRIPTIVE_NAME"


# A utility function for easier AOTInductor testing
def aot_inductor_launcher(so_path: str, device: str):
    if device == "cuda":
        return f"""
            #include <torch/csrc/inductor/aoti_model_container_runner_cuda.h>

            torch::inductor::AOTIModelContainerRunnerCuda runner("{so_path}");

            std::vector<at::Tensor> run(std::vector<at::Tensor>& input_tensors) {{
                return runner.run(input_tensors);
            }}

            std::vector<const char*> get_call_spec() {{
                return runner.get_call_spec();
            }}
        """
    elif device == "cpu":
        return f"""
            #include <torch/csrc/inductor/aoti_model_container_runner.h>

            torch::inductor::AOTIModelContainerRunnerCpu runner("{so_path}");

            std::vector<at::Tensor> run(std::vector<at::Tensor>& input_tensors) {{
                return runner.run(input_tensors);
            }}

            std::vector<const char*> get_call_spec() {{
                return runner.get_call_spec();
            }}
        """
    else:
        raise RuntimeError(f"Unsupported device: {device}")<|MERGE_RESOLUTION|>--- conflicted
+++ resolved
@@ -1109,14 +1109,6 @@
 
 
 @functools.lru_cache(None)
-<<<<<<< HEAD
-def get_device_tflops(dtype) -> Optional[float]:
-    if dtype not in (torch.float16, torch.bfloat16, torch.float32):
-        return None
-
-    from triton.testing import get_max_simd_tflops, get_max_tensorcore_tflops, nvsmi
-
-=======
 def get_device_tflops(dtype):
     from triton.testing import get_max_simd_tflops, get_max_tensorcore_tflops
 
@@ -1132,7 +1124,6 @@
 
     from triton.testing import nvsmi
 
->>>>>>> ed0db88b
     cur_sm_clock = nvsmi(["clocks.current.sm"])[0]
     if dtype in (torch.float16, torch.bfloat16):
         return get_max_tensorcore_tflops(dtype, cur_sm_clock)
