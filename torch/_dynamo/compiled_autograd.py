--- conflicted
+++ resolved
@@ -139,13 +139,8 @@
             self.bind_tensors_to_proxies(outputs, proxies)
         return outputs
 
-<<<<<<< HEAD
-    def post_acc_grad_hook(self, inputs, hook_id):
-        print("INPUTS TO HOOK?", id(inputs))
-=======
     def post_acc_grad_hook(self, input, hook_id):
         assert isinstance(input, torch.Tensor)
->>>>>>> 855a5cf4
         assert self.hooks_proxy is not None
         hook = self.hooks_proxy[hook_id]
         proxies = self.proxy_call_hook(
@@ -154,18 +149,9 @@
         )
         # breakpoint()
         with disable_proxy_modes_tracing():
-<<<<<<< HEAD
-            if isinstance(inputs, list):
-                inputs = [maybe_clone(x) for x in inputs]
-            else:
-                inputs = [maybe_clone(inputs)]
-            self.bind_tensors_to_proxies(inputs, proxies)
-        return inputs
-=======
             input = [maybe_clone(input)]
             self.bind_tensors_to_proxies(input, proxies)
         return input
->>>>>>> 855a5cf4
 
     def end_capture(self, outputs):
         self.stack.close()
