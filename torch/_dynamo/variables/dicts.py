--- conflicted
+++ resolved
@@ -6,11 +6,8 @@
 import sys
 from typing import Any, Dict, List, Optional
 
-<<<<<<< HEAD
 import torch
 
-=======
->>>>>>> 7073dc60
 from torch._subclasses.fake_tensor import is_fake
 
 from .. import variables
@@ -24,10 +21,6 @@
 from .base import MutableLocal, VariableTracker
 from .constant import ConstantVariable
 
-<<<<<<< HEAD
-=======
-
->>>>>>> 7073dc60
 # Note: [Adding a new supported class the keys of ConstDictVarialble]
 # You'll need to add it to:
 # - `is_hashable_python_var` in this file
@@ -40,24 +33,14 @@
 
     # Note: Keep me in sync with is_hashable!
     # Even better, we should have a map of functions connecting the two
-<<<<<<< HEAD
-    from ..trace_rules import is_builtin_callable
+    from ..trace_rules import is_builtin_callable, is_numpy
 
     return (
         ConstantVariable.is_literal(x)
-        or isinstance(x, (Tensor, enum.Enum, torch.nn.Module))
-        or is_builtin_callable(x)
-        or (isinstance(x, tuple) and all(is_hashable_python_var(e) for e in x))
-=======
-    from ..trace_rules import is_builtin_callable, is_numpy
-
-    return (
-        ConstantVariable.is_literal(x)
-        or isinstance(x, (Tensor, enum.Enum, type))
+        or isinstance(x, (Tensor, enum.Enum, type, torch.nn.Module))
         or is_builtin_callable(x)
         or (isinstance(x, tuple) and all(is_hashable_python_var(e) for e in x))
         or is_numpy(x)
->>>>>>> 7073dc60
     )
 
 
@@ -79,13 +62,10 @@
                 variables.SymNodeVariable,
                 variables.ConstantVariable,
                 variables.EnumVariable,
-<<<<<<< HEAD
-                variables.NNModuleVariable,
-=======
                 variables.user_defined.UserDefinedClassVariable,
                 variables.misc.SkipFilesVariable,
                 variables.misc.NumpyVariable,
->>>>>>> 7073dc60
+                variables.NNModuleVariable,
             ),
         )
 
@@ -111,11 +91,8 @@
             elif isinstance(self.vt, variables.TupleVariable):
                 Hashable = ConstDictVariable._HashableTracker
                 x = tuple(Hashable(e).underlying_value for e in self.vt.items)
-<<<<<<< HEAD
             elif isinstance(self.vt, variables.NNModuleVariable):
                 return self.vt.module
-=======
->>>>>>> 7073dc60
             else:
                 x = self.vt.as_python_constant()
             return x
