--- conflicted
+++ resolved
@@ -13,15 +13,9 @@
 from ..eval_frame import skip_code
 
 from ..exc import unimplemented
-<<<<<<< HEAD
-from ..guards import GuardBuilder, make_dupe_guard
+from ..guards import GuardBuilder, install_guard, make_dupe_guard
 from ..source import AttrSource, GetItemSource
 from ..utils import iter_contains, specialize_symnode
-=======
-from ..guards import GuardBuilder, install_guard, make_dupe_guard
-from ..source import AttrSource, GetItemSource, GlobalWeakRefSource
-from ..utils import global_key_name, istensor, iter_contains
->>>>>>> 8c704f7a
 from .base import MutableLocal, VariableTracker
 from .constant import ConstantVariable
 
@@ -122,7 +116,6 @@
         self, items: Dict[VariableTracker, VariableTracker], user_cls=dict, **kwargs
     ):
         super().__init__(**kwargs)
-<<<<<<< HEAD
 
         Hashable = ConstDictVariable._HashableTracker
 
@@ -137,16 +130,6 @@
             return key if isinstance(key, Hashable) else Hashable(key)
 
         self.items = {make_hashable(x): v for x, v in items.items()}
-        self.guards.update(
-            VariableTracker.propagate(
-                [x.vt for x in self.items.keys()], self.items.values()
-            )["guards"]
-        )
-=======
-        # All the keys are constants
-        assert not any(isinstance(x, VariableTracker) for x in items)
-        self.items = items
->>>>>>> 8c704f7a
         self.user_cls = user_cls
 
     def as_proxy(self):
@@ -193,12 +176,8 @@
             return [create_instruction("BUILD_MAP", arg=len(self.items))]
 
     def getitem_const(self, arg: VariableTracker):
-<<<<<<< HEAD
         key = ConstDictVariable._HashableTracker(arg)
-        return self.items[key].add_options(self, arg)
-=======
-        return self.items[ConstDictVariable.get_key(arg)]
->>>>>>> 8c704f7a
+        return self.items[key]
 
     def call_method(
         self,
@@ -209,85 +188,35 @@
     ) -> "VariableTracker":
         from . import ConstantVariable, TupleVariable
 
-<<<<<<< HEAD
-        options = VariableTracker.propagate(self, args, kwargs.values())
         Hashable = ConstDictVariable._HashableTracker
 
         arg_hashable = args and is_hashable(args[0])
-=======
-        val = self.items
->>>>>>> 8c704f7a
 
         if name == "__getitem__":
             return self.getitem_const(args[0])
 
         elif name == "items":
             assert not (args or kwargs)
-<<<<<<< HEAD
-            items = [TupleVariable([k.vt, v], **options) for k, v in self.items.items()]
-            return TupleVariable(items, **options)
+            return TupleVariable(
+                [TupleVariable([k.vt, v]) for k, v in self.items.items()]
+            )
         elif name == "keys":
             assert not (args or kwargs)
             return SetVariable(
                 [k.vt for k in self.items.keys()],
-=======
-            return TupleVariable(
-                [
-                    TupleVariable(
-                        items=[
-                            ConstDictVariable._key_to_var(
-                                tx,
-                                k,
-                            ),
-                            v,
-                        ],
-                    )
-                    for k, v in val.items()
-                ],
-            )
-        elif name == "keys":
-            assert not (args or kwargs)
-            return SetVariable(
-                items=[
-                    ConstDictVariable._key_to_var(
-                        tx,
-                        k,
-                    )
-                    for k in val.keys()
-                ],
->>>>>>> 8c704f7a
                 mutable_local=MutableLocal(),
             )
         elif name == "values":
             assert not (args or kwargs)
-<<<<<<< HEAD
-            return TupleVariable(list(self.items.values()), **options)
-        elif name == "__len__":
-            assert not (args or kwargs)
-            return ConstantVariable.create(len(self.items), **options)
-        elif name == "__setitem__" and arg_hashable and self.mutable_local:
-=======
-            return TupleVariable(list(val.values()))
+            return TupleVariable(list(self.items.values()))
         elif name == "__len__":
             assert not (args or kwargs)
             return ConstantVariable.create(len(self.items))
-        elif (
-            name == "__setitem__"
-            and args
-            and ConstDictVariable.is_valid_key(args[0])
-            and self.mutable_local
-        ):
->>>>>>> 8c704f7a
+        elif name == "__setitem__" and arg_hashable and self.mutable_local:
             assert not kwargs and len(args) == 2
             k = Hashable(args[0])
 
-<<<<<<< HEAD
-            newval = collections.OrderedDict(self.items)
-=======
-            if istensor(k):
-                tx.store_global_weakref(global_key_name(k), k)
-            newval = dict(val)
->>>>>>> 8c704f7a
+            newval = dict(self.items)
             newval[k] = args[1]
 
             return tx.replace_all(
@@ -296,60 +225,26 @@
             )
         elif name in ("pop", "get") and args[0] not in self and len(args) == 2:
             # missing item, return the default value
-<<<<<<< HEAD
-            return args[1].add_options(options)
+            return args[1]
         elif name == "pop" and arg_hashable and self.mutable_local:
-            newval = collections.OrderedDict(self.items)
+            newval = dict(self.items)
             result = newval.pop(Hashable(args[0]))
-            tx.replace_all(self, self.modifed(newval, **options))
-            return result.add_options(options)
-=======
-            return args[1]
-        elif (
-            name == "pop"
-            and args
-            and ConstDictVariable.is_valid_key(args[0])
-            and self.mutable_local
-        ):
-            newval = dict(val)
-            result = newval.pop(ConstDictVariable.get_key(args[0]))
             tx.replace_all(self, self.modifed(newval))
             return result
->>>>>>> 8c704f7a
         elif (
             name == "update"
             and args
             and isinstance(args[0], ConstDictVariable)
             and self.mutable_local
         ):
-<<<<<<< HEAD
-            newval = collections.OrderedDict(self.items)
-=======
-            newval = dict(val)
->>>>>>> 8c704f7a
+            newval = dict(self.items)
             newval.update(args[0].items)
             result = self.modifed(newval)
             return tx.replace_all(self, result)
-<<<<<<< HEAD
         elif name in ("get", "__getattr__") and args[0] in self:
             return self.getitem_const(args[0])
         elif name == "__contains__" and len(args) == 1:
-            return ConstantVariable.create(args[0] in self, **options)
-=======
-        elif (
-            name in ("get", "__getattr__")
-            and args
-            and ConstDictVariable.is_valid_key(args[0])
-            and ConstDictVariable.get_key(args[0]) in self.items
-        ):
-            return self.items[ConstDictVariable.get_key(args[0])]
-        elif (
-            name == "__contains__" and args and ConstDictVariable.is_valid_key(args[0])
-        ):
-            return ConstantVariable.create(
-                ConstDictVariable.get_key(args[0]) in self.items
-            )
->>>>>>> 8c704f7a
+            return ConstantVariable.create(args[0] in self)
         else:
             return super().call_method(tx, name, args, kwargs)
 
@@ -358,40 +253,7 @@
         return self.clone(items=items, **options)
 
     def unpack_var_sequence(self, tx):
-<<<<<<< HEAD
         return [x.vt for x in self.items.keys()]
-=======
-        val = self.items
-        result = [ConstDictVariable._key_to_var(tx, k) for k in val.keys()]
-        return result
-
-    @classmethod
-    def get_key(cls, arg: VariableTracker):
-        if isinstance(arg, TensorVariable) and arg.specialized_value is not None:
-            return arg.specialized_value
-        else:
-            return arg.as_python_constant()
-
-    @classmethod
-    def is_valid_key(cls, key):
-        return (
-            key.is_python_constant()
-            or isinstance(key, TensorVariable)
-            and key.specialized_value is not None
-            or isinstance(key, ConstantVariable)
-            and key.python_type() is torch.dtype
-        )
-
-    @classmethod
-    def _key_to_var(cls, tx, key, **options):
-        from .builder import VariableBuilder
-
-        if istensor(key):
-            return VariableBuilder(tx, GlobalWeakRefSource(global_key_name(key)))(key)
-        else:
-            assert ConstantVariable.is_literal(key)
-            return ConstantVariable.create(key, **options)
->>>>>>> 8c704f7a
 
 
 class DefaultDictVariable(ConstDictVariable):
@@ -421,12 +283,8 @@
         args: "List[VariableTracker]",
         kwargs: "Dict[str, VariableTracker]",
     ) -> "VariableTracker":
-<<<<<<< HEAD
-        options = VariableTracker.propagate(self, args, kwargs.values())
         Hashable = ConstDictVariable._HashableTracker
 
-=======
->>>>>>> 8c704f7a
         if name == "__getitem__":
             k = Hashable(args[0])
 
@@ -436,13 +294,7 @@
                 if self.default_factory is None:
                     raise KeyError(f"{k}")
                 else:
-<<<<<<< HEAD
-                    new_val = collections.OrderedDict(self.items)
-=======
-                    if istensor(k):
-                        tx.store_global_weakref(global_key_name(k), k)
                     new_val = dict(self.items)
->>>>>>> 8c704f7a
                     default_var = self.default_factory.call_function(tx, [], {})
                     new_val[k] = default_var
                     tx.replace_all(self, self.modifed(new_val))
@@ -722,15 +574,9 @@
     ) -> "VariableTracker":
         if name == "__getitem__":
             assert not kwargs and len(args) == 1
-<<<<<<< HEAD
             val = args[0]
             if val.python_type() == str:
                 return self.getitem_const(val)
-=======
-            index = args[0].as_python_constant()
-            if isinstance(index, str):
-                return self.items[index]
->>>>>>> 8c704f7a
             else:
                 return self.call_method(tx, "to_tuple", [], {}).call_method(
                     tx, "__getitem__", args, kwargs
@@ -785,14 +631,7 @@
                 if hasattr(fn, "__code__"):
                     skip_code(fn.__code__)
 
-<<<<<<< HEAD
         if dataclasses.is_dataclass(user_cls):
-=======
-        if not args and not kwargs:
-            # CustomDict() init with empty arguments
-            raw_items = {}
-        elif dataclasses.is_dataclass(user_cls):
->>>>>>> 8c704f7a
             # @dataclass CustomDict(a=1, b=2)
             bound = inspect.signature(user_cls).bind(*args, **kwargs)
             bound.apply_defaults()
@@ -813,30 +652,13 @@
             }
         elif not args:
             # CustomDict(a=1, b=2) in the general (non-dataclass) case.
-<<<<<<< HEAD
             items = {ConstantVariable.create(k): v for k, v in kwargs.items()}
-=======
-            raw_items = dict(kwargs)
->>>>>>> 8c704f7a
         elif len(args) == 1 and isinstance(args[0], ConstDictVariable) and not kwargs:
             # CustomDict({'a': 1, 'b': 2})
             items = args[0].items
         else:
             unimplemented("custom dict init with args/kwargs unimplemented")
 
-<<<<<<< HEAD
-=======
-        items = {}
-        for key in raw_items.keys():
-            val = raw_items[key]
-            if isinstance(val, VariableTracker):
-                items[key] = val
-            elif variables.ConstantVariable.is_literal(val):
-                items[key] = variables.ConstantVariable.create(val)
-            else:
-                unimplemented("expect VariableTracker or ConstantVariable.is_literal")
-
->>>>>>> 8c704f7a
         return cls(items, user_cls, **options)
 
     # called from builder.py
