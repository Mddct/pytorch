--- conflicted
+++ resolved
@@ -703,17 +703,9 @@
 
 def optim_inputs_func_sgd(device=None):
     return [
-<<<<<<< HEAD
         OptimizerInput(params=None, kwargs={}, desc="default"),
-        OptimizerInput(params=None, kwargs={"lr": 1e-2}, desc="npn-default lr"),
+        OptimizerInput(params=None, kwargs={"lr": 1e-2}, desc="non-default lr"),
         OptimizerInput(params=None, kwargs={"momentum": 0.9}, desc="momentum"),
-=======
-        OptimizerInput(params=None, kwargs={"lr": 1e-2}, desc="default"),
-        OptimizerInput(params=None, kwargs={"lr": 1e-2}, desc="Tensor lr"),
-        OptimizerInput(
-            params=None, kwargs={"lr": 1e-2, "momentum": 0.9}, desc="momentum"
-        ),
->>>>>>> e833acca
         OptimizerInput(
             params=None,
             kwargs={"momentum": 0.9, "dampening": 0.5},
