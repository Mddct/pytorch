import copy
import gc
import inspect
import runpy
import threading
from collections import namedtuple
from enum import Enum
from functools import wraps
from typing import List, Any, ClassVar, Optional, Sequence, Tuple
import unittest
import os
import torch
from torch.testing._internal.common_utils import TestCase, TEST_WITH_ROCM, TEST_MKL, \
    skipCUDANonDefaultStreamIf, TEST_WITH_ASAN, TEST_WITH_UBSAN, TEST_WITH_TSAN, \
    IS_SANDCASTLE, IS_FBCODE, IS_REMOTE_GPU, DeterministicGuard, TEST_SKIP_NOARCH, \
    _TestParametrizer, dtype_name, TEST_WITH_MIOPEN_SUGGEST_NHWC
from torch.testing._internal.common_cuda import _get_torch_cuda_version, TEST_CUSPARSE_GENERIC
from torch.testing._internal.common_dtype import get_all_dtypes

# The implementation should be moved here as soon as the deprecation period is over.
from torch.testing._legacy import get_all_device_types  # noqa: F401

try:
    import psutil  # type: ignore[import]
    HAS_PSUTIL = True
except ImportError:
    HAS_PSUTIL = False

# Note [Writing Test Templates]
# ~~~~~~~~~~~~~~~~~~~~~~~~~~~~~
#
# This note was written shortly after the PyTorch 1.9 release.
# If you notice it's out-of-date or think it could be improved then please
# file an issue.
#
# PyTorch has its own framework for instantiating test templates. That is, for
#   taking test classes that look similar to unittest or pytest
#   compatible test classes and optionally doing the following:
#
#     - instantiating a version of the test class for each available device type
#         (often the CPU, CUDA, and META device types)
#     - further instantiating a version of each test that's always specialized
#         on the test class's device type, and optionally specialized further
#         on datatypes or operators
#
# This functionality is similar to pytest's parametrize functionality
#   (see https://docs.pytest.org/en/6.2.x/parametrize.html), but with considerable
#   additional logic that specializes the instantiated test classes for their
#   device types (see CPUTestBase and CUDATestBase below), supports a variety
#   of composable decorators that allow for test filtering and setting
#   tolerances, and allows tests parametrized by operators to instantiate
#   only the subset of device type x dtype that operator supports.
#
# This framework was built to make it easier to write tests that run on
#   multiple device types, multiple datatypes (dtypes), and for multiple
#   operators. It's also useful for controlling which tests are fun. For example,
#   only tests that use a CUDA device can be run on platforms with CUDA.
#   Let's dive in with an example to get an idea for how it works:
#
# --------------------------------------------------------
# A template class (looks like a regular unittest TestCase)
# class TestClassFoo(TestCase):
#
#   # A template test that can be specialized with a device
#   # NOTE: this test case is not runnably by unittest or pytest because it
#   #   accepts an extra positional argument, "device", they do not understand
#   def test_bar(self, device):
#     pass
#
# # Function that instantiates a template class and its tests
# instantiate_device_type_tests(TestCommon, globals())
# --------------------------------------------------------
#
# In the above code example we see a template class and a single test template
#   that can be instantiated with a device. The function
#   instantiate_device_type_tests(), called at file scope, instantiates
#   new test classes, one per available device type, and new tests in those
#   classes from these templates. It actually does this by removing
#   the class TestClassFoo and replacing it with classes like TestClassFooCPU
#   and TestClassFooCUDA, instantiated test classes that inherit from CPUTestBase
#   and CUDATestBase respectively. Additional device types, like XLA,
#   (see https://github.com/pytorch/xla) can further extend the set of
#   instantiated test classes to create classes like TestClassFooXLA.
#
# The test template, test_bar(), is also instantiated. In this case the template
#   is only specialized on a device, so (depending on the available device
#   types) it might become test_bar_cpu() in TestClassFooCPU and test_bar_cuda()
#   in TestClassFooCUDA. We can think of the instantiated test classes as
#   looking like this:
#
# --------------------------------------------------------
# # An instantiated test class for the CPU device type
# class TestClassFooCPU(CPUTestBase):
#
#   # An instantiated test that calls the template with the string representation
#   #   of a device from the test class's device type
#   def test_bar_cpu(self):
#     test_bar(self, 'cpu')
#
# # An instantiated test class for the CUDA device type
# class TestClassFooCUDA(CUDATestBase):
#
#   # An instantiated test that calls the template with the string representation
#   #   of a device from the test class's device type
#   def test_bar_cuda(self):
#     test_bar(self, 'cuda:0')
# --------------------------------------------------------
#
# These instantiated test classes are discoverable and runnable by both
#   unittest and pytest. One thing that may be confusing, however, is that
#   attempting to run "test_bar" will not work, despite it appearing in the
#   original template code. This is because "test_bar" is no longer discoverable
#   after instantiate_device_type_tests() runs, as the above snippet shows.
#   Instead "test_bar_cpu" and "test_bar_cuda" may be run directly, or both
#   can be run with the option "-k test_bar".
#
# Removing the template class and adding the instantiated classes requires
#   passing "globals()" to instantiate_device_type_tests(), because it
#   edits the file's Python objects.
#
# As mentioned, tests can be additionally parametrized on dtypes or
#   operators. Datatype parametrization uses the @dtypes decorator and
#   require a test template like this:
#
# --------------------------------------------------------
# # A template test that can be specialized with a device and a datatype (dtype)
# @dtypes(torch.float32, torch.int64)
# def test_car(self, device, dtype)
#   pass
# --------------------------------------------------------
#
# If the CPU and CUDA device types are available this test would be
#   instantiated as 4 tests that cover the cross-product of the two dtypes
#   and two device types:
#
#     - test_car_cpu_float32
#     - test_car_cpu_int64
#     - test_car_cuda_float32
#     - test_car_cuda_int64
#
# The dtype is passed as a torch.dtype object.
#
# Tests parametrized on operators (actually on OpInfos, more on that in a
#   moment...) use the @ops decorator and require a test template like this:
# --------------------------------------------------------
# # A template test that can be specialized with a device, dtype, and OpInfo
# @ops(op_db)
# def test_car(self, device, dtype, op)
#   pass
# --------------------------------------------------------
#
# See the documentation for the @ops decorator below for additional details
#   on how to use it and see the note [OpInfos] in
#   common_methods_invocations.py for more details on OpInfos.
#
# A test parametrized over the entire "op_db", which contains hundreds of
#   OpInfos, will likely have hundreds or thousands of instantiations. The
#   test will be instantiated on the cross-product of device types, operators,
#   and the dtypes the operator supports on that device type. The instantiated
#   tests will have names like:
#
#     - test_car_add_cpu_float32
#     - test_car_sub_cuda_int64
#
# The first instantiated test calls the original test_car() with the OpInfo
#   for torch.add as its "op" argument, the string 'cpu' for its "device" argument,
#   and the dtype torch.float32 for is "dtype" argument. The second instantiated
#   test calls the test_car() with the OpInfo for torch.sub, a CUDA device string
#   like 'cuda:0' or 'cuda:1' for its "device" argument, and the dtype
#   torch.int64 for its "dtype argument."
#
# Clever test filtering can be very useful when working with parametrized
#   tests. "-k test_car" would run every instantiated variant of the test_car()
#   test template, and "-k test_car_add" runs every variant instantiated with
#   torch.add.
#
# It is important to use the passed device and dtype as appropriate. Use
#   helper functions like make_tensor() that require explicitly specifying
#   the device and dtype so they're not forgotten.
#
# Test templates can use a variety of composable decorators to specify
#   additional options and requirements, some are listed here:
#
#     - @deviceCountAtLeast(<minimum number of devices to run test with>)
#         Passes a list of strings representing all available devices of
#         the test class's device type as the test template's "device" argument.
#         If there are a fewer devices than the value passed to the decorator
#         the test is skipped.
#     - @dtypes(<list of tuples of dtypes>)
#         In addition to accepting multiple dtypes, the @dtypes decorator
#         can accept a sequence of tuple pairs of dtypes. The test template
#         will be called with each tuple for its "dtype" argument.
#     - @onlyNativeDeviceTypes
#         Skips the test if the device is not a native device type (currently CPU, CUDA, Meta)
#     - @onlyCPU
#         Skips the test if the device is not a CPU device
#     - @onlyCUDA
#         Skips the test if the device is not a CUDA device
#     - @skipCPUIfNoLapack
#         Skips the test if the device is a CPU device and LAPACK is not installed
#     - @skipCPUIfNoMkl
#         Skips the test if the device is a CPU device and MKL is not installed
#     - @skipCUDAIfNoMagma
#         Skips the test if the device is a CUDA device and MAGMA is not installed
#     - @skipCUDAIfRocm
#         Skips the test if the device is a CUDA device and ROCm is being used


# Note [Adding a Device Type]
# ~~~~~~~~~~~~~~~~~~~~~~~~~~~
#
# To add a device type:
#
#   (1) Create a new "TestBase" extending DeviceTypeTestBase.
#       See CPUTestBase and CUDATestBase below.
#   (2) Define the "device_type" attribute of the base to be the
#       appropriate string.
#   (3) Add logic to this file that appends your base class to
#       device_type_test_bases when your device type is available.
#   (4) (Optional) Write setUpClass/tearDownClass class methods that
#       instantiate dependencies (see MAGMA in CUDATestBase).
#   (5) (Optional) Override the "instantiate_test" method for total
#       control over how your class creates tests.
#
# setUpClass is called AFTER tests have been created and BEFORE and ONLY IF
# they are run. This makes it useful for initializing devices and dependencies.


# Note [Overriding methods in generic tests]
# ~~~~~~~~~~~~~~~~~~~~~~~~~~~~~~~~~~~~~~~~~~
#
# Device generic tests look a lot like normal test classes, but they differ
# from ordinary classes in some important ways.  In particular, overriding
# methods in generic tests doesn't work quite the way you expect.
#
#     class TestFooDeviceType(TestCase):
#         # Intention is to override
#         def assertEqual(self, x, y):
#             # This DOESN'T WORK!
#             super(TestFooDeviceType, self).assertEqual(x, y)
#
# If you try to run this code, you'll get an error saying that TestFooDeviceType
# is not in scope.  This is because after instantiating our classes, we delete
# it from the parent scope.  Instead, you need to hardcode a direct invocation
# of the desired subclass call, e.g.,
#
#     class TestFooDeviceType(TestCase):
#         # Intention is to override
#         def assertEqual(self, x, y):
#             TestCase.assertEqual(x, y)
#
# However, a less error-prone way of customizing the behavior of TestCase
# is to either (1) add your functionality to TestCase and make it toggled
# by a class attribute, or (2) create your own subclass of TestCase, and
# then inherit from it for your generic test.


def _dtype_test_suffix(dtypes):
    """ Returns the test suffix for a dtype, sequence of dtypes, or None. """
    if isinstance(dtypes, list) or isinstance(dtypes, tuple):
        if len(dtypes) == 0:
            return ''
        return '_' + '_'.join((dtype_name(d) for d in dtypes))
    elif dtypes:
        return '_{}'.format(dtype_name(dtypes))
    else:
        return ''


def _update_param_kwargs(param_kwargs, name, value):
    """ Adds a kwarg with the specified name and value to the param_kwargs dict. """
    if isinstance(value, list) or isinstance(value, tuple):
        # Make name plural (e.g. devices / dtypes) if the value is composite.
        param_kwargs['{}s'.format(name)] = value
    elif value:
        param_kwargs[name] = value

    # Leave param_kwargs as-is when value is None.


class DeviceTypeTestBase(TestCase):
    device_type: str = 'generic_device_type'

    # Flag to disable test suite early due to unrecoverable error such as CUDA error.
    _stop_test_suite = False

    # Precision is a thread-local setting since it may be overridden per test
    _tls = threading.local()
    _tls.precision = TestCase._precision
    _tls.rel_tol = TestCase._rel_tol

    @property
    def precision(self):
        return self._tls.precision

    @precision.setter
    def precision(self, prec):
        self._tls.precision = prec

    @property
    def rel_tol(self):
        return self._tls.rel_tol

    @rel_tol.setter
    def rel_tol(self, prec):
        self._tls.rel_tol = prec

    # Returns a string representing the device that single device tests should use.
    # Note: single device tests use this device exclusively.
    @classmethod
    def get_primary_device(cls):
        return cls.device_type

    # Returns a list of strings representing all available devices of this
    # device type. The primary device must be the first string in the list
    # and the list must contain no duplicates.
    # Note: UNSTABLE API. Will be replaced once PyTorch has a device generic
    #   mechanism of acquiring all available devices.
    @classmethod
    def get_all_devices(cls):
        return [cls.get_primary_device()]

    # Returns the dtypes the test has requested.
    # Prefers device-specific dtype specifications over generic ones.
    @classmethod
    def _get_dtypes(cls, test):
        if not hasattr(test, 'dtypes'):
            return None
        return test.dtypes.get(cls.device_type, test.dtypes.get('all', None))

    def _get_precision_override(self, test, dtype):
        if not hasattr(test, 'precision_overrides'):
            return self.precision
        return test.precision_overrides.get(dtype, self.precision)

    def _get_tolerance_override(self, test, dtype):
        if not hasattr(test, 'tolerance_overrides'):
            return self.precision, self.rel_tol
        return test.tolerance_overrides.get(dtype, tol(self.precision, self.rel_tol))

    def _apply_precision_override_for_test(self, test, param_kwargs):
        dtype = param_kwargs['dtype'] if 'dtype' in param_kwargs else None
        dtype = param_kwargs['dtypes'] if 'dtypes' in param_kwargs else dtype
        if dtype:
            self.precision = self._get_precision_override(test, dtype)
            self.precision, self.rel_tol = self._get_tolerance_override(test, dtype)

    # Creates device-specific tests.
    @classmethod
    def instantiate_test(cls, name, test, *, generic_cls=None):

        def instantiate_test_helper(cls, name, *, test, param_kwargs=None):
            # Constructs the test
            @wraps(test)
            def instantiated_test(self, param_kwargs=param_kwargs):
                # Add the device param kwarg if the test needs device or devices.
                param_kwargs = {} if param_kwargs is None else param_kwargs
                test_sig_params = inspect.signature(test).parameters
                if 'device' in test_sig_params or 'devices' in test_sig_params:
                    device_arg: str = cls.get_primary_device()
                    if hasattr(test, 'num_required_devices'):
                        device_arg = cls.get_all_devices()
                    _update_param_kwargs(param_kwargs, 'device', device_arg)

                # Sets precision and runs test
                # Note: precision is reset after the test is run
                guard_precision = self.precision
                guard_rel_tol = self.rel_tol
                try:
                    self._apply_precision_override_for_test(test, param_kwargs)
                    result = test(self, **param_kwargs)
                except RuntimeError as rte:
                    # check if rte should stop entire test suite.
                    self._stop_test_suite = self._should_stop_test_suite()
                    # raise the runtime error as is for the test suite to record.
                    raise rte
                finally:
                    self.precision = guard_precision
                    self.rel_tol = guard_rel_tol

                return result

            assert not hasattr(cls, name), "Redefinition of test {0}".format(name)
            setattr(cls, name, instantiated_test)

        # Handles tests that need parametrization (e.g. those that run across a set of
        # ops / modules using the @ops or @modules decorators).

        def default_parametrize_fn(test, generic_cls, cls):
            # By default, parametrize only over device.
            test_suffix = cls.device_type
            yield (test, test_suffix, {})

        parametrize_fn = test.parametrize_fn if hasattr(test, 'parametrize_fn') else default_parametrize_fn
        for (test, test_suffix, param_kwargs) in parametrize_fn(test, generic_cls, cls):
            if hasattr(test, 'handles_dtypes') and test.handles_dtypes:
                full_name = '{}_{}'.format(name, test_suffix)
                instantiate_test_helper(cls=cls, name=full_name, test=test, param_kwargs=param_kwargs)
            else:
                # The parametrize_fn doesn't handle dtypes internally; handle them here instead by generating
                # a test per dtype.
                dtypes = cls._get_dtypes(test)
                dtypes = tuple(dtypes) if dtypes is not None else (None,)
                for dtype in dtypes:
                    all_param_kwargs = dict(param_kwargs)
                    _update_param_kwargs(all_param_kwargs, 'dtype', dtype)
                    full_name = '{}_{}{}'.format(name, test_suffix, _dtype_test_suffix(dtype))
                    instantiate_test_helper(cls=cls, name=full_name, test=test, param_kwargs=all_param_kwargs)

    def run(self, result=None):
        super().run(result=result)
        # Early terminate test if _stop_test_suite is set.
        if self._stop_test_suite:
            result.stop()


class CPUTestBase(DeviceTypeTestBase):
    device_type = 'cpu'

    # No critical error should stop CPU test suite
    def _should_stop_test_suite(self):
        return False

# The meta device represents tensors that don't have any storage; they have
# all metadata (size, dtype, strides) but they don't actually do any compute
class MetaTestBase(DeviceTypeTestBase):
    device_type = 'meta'
    _ignore_not_implemented_error = True

    def _should_stop_test_suite(self):
        return False

class CUDATestBase(DeviceTypeTestBase):
    device_type = 'cuda'
    _do_cuda_memory_leak_check = True
    _do_cuda_non_default_stream = True
    primary_device: ClassVar[str]
    cudnn_version: ClassVar[Any]
    no_magma: ClassVar[bool]
    no_cudnn: ClassVar[bool]

    def has_cudnn(self):
        return not self.no_cudnn

    @classmethod
    def get_primary_device(cls):
        return cls.primary_device

    @classmethod
    def get_all_devices(cls):
        primary_device_idx = int(cls.get_primary_device().split(':')[1])
        num_devices = torch.cuda.device_count()

        prim_device = cls.get_primary_device()
        cuda_str = 'cuda:{0}'
        non_primary_devices = [cuda_str.format(idx) for idx in range(num_devices) if idx != primary_device_idx]
        return [prim_device] + non_primary_devices

    @classmethod
    def setUpClass(cls):
        # has_magma shows up after cuda is initialized
        t = torch.ones(1).cuda()
        cls.no_magma = not torch.cuda.has_magma

        # Determines if cuDNN is available and its version
        cls.no_cudnn = not torch.backends.cudnn.is_acceptable(t)
        cls.cudnn_version = None if cls.no_cudnn else torch.backends.cudnn.version()

        # Acquires the current device as the primary (test) device
        cls.primary_device = 'cuda:{0}'.format(torch.cuda.current_device())


# Adds available device-type-specific test base classes
def get_device_type_test_bases():
    # set type to List[Any] due to mypy list-of-union issue:
    # https://github.com/python/mypy/issues/3351
    test_bases: List[Any] = list()

    if IS_SANDCASTLE or IS_FBCODE:
        if IS_REMOTE_GPU:
            # Skip if sanitizer is enabled
            if not TEST_WITH_ASAN and not TEST_WITH_TSAN and not TEST_WITH_UBSAN:
                test_bases.append(CUDATestBase)
        else:
            test_bases.append(CPUTestBase)
            test_bases.append(MetaTestBase)
    else:
        test_bases.append(CPUTestBase)
        if not TEST_SKIP_NOARCH:
            test_bases.append(MetaTestBase)
        if torch.cuda.is_available():
            test_bases.append(CUDATestBase)

    return test_bases


device_type_test_bases = get_device_type_test_bases()


def filter_desired_device_types(device_type_test_bases, except_for=None, only_for=None):
    # device type cannot appear in both except_for and only_for
    intersect = set(except_for if except_for else []) & set(only_for if only_for else [])
    assert not intersect, f"device ({intersect}) appeared in both except_for and only_for"

    if except_for:
        device_type_test_bases = filter(
            lambda x: x.device_type not in except_for, device_type_test_bases)
    if only_for:
        device_type_test_bases = filter(
            lambda x: x.device_type in only_for, device_type_test_bases)

    return list(device_type_test_bases)


# Note [How to extend DeviceTypeTestBase to add new test device]
# The following logic optionally allows downstream projects like pytorch/xla to
# add more test devices.
# Instructions:
#  - Add a python file (e.g. pytorch/xla/test/pytorch_test_base.py) in downstream project.
#    - Inside the file, one should inherit from `DeviceTypeTestBase` class and define
#      a new DeviceTypeTest class (e.g. `XLATestBase`) with proper implementation of
#      `instantiate_test` method.
#    - DO NOT import common_device_type inside the file.
#      `runpy.run_path` with `globals()` already properly setup the context so that
#      `DeviceTypeTestBase` is already available.
#    - Set a top-level variable `TEST_CLASS` equal to your new class.
#      E.g. TEST_CLASS = XLATensorBase
#  - To run tests with new device type, set `TORCH_TEST_DEVICE` env variable to path
#    to this file. Multiple paths can be separated by `:`.
# See pytorch/xla/test/pytorch_test_base.py for a more detailed example.
_TORCH_TEST_DEVICES = os.environ.get('TORCH_TEST_DEVICES', None)
if _TORCH_TEST_DEVICES:
    for path in _TORCH_TEST_DEVICES.split(':'):
        # runpy (a stdlib module) lacks annotations
        mod = runpy.run_path(path, init_globals=globals())  # type: ignore[func-returns-value]
        device_type_test_bases.append(mod['TEST_CLASS'])


PYTORCH_CUDA_MEMCHECK = os.getenv('PYTORCH_CUDA_MEMCHECK', '0') == '1'

PYTORCH_TESTING_DEVICE_ONLY_FOR_KEY = 'PYTORCH_TESTING_DEVICE_ONLY_FOR'
PYTORCH_TESTING_DEVICE_EXCEPT_FOR_KEY = 'PYTORCH_TESTING_DEVICE_EXCEPT_FOR'


# Adds 'instantiated' device-specific test cases to the given scope.
# The tests in these test cases are derived from the generic tests in
# generic_test_class.
# See note "Generic Device Type Testing."
def instantiate_device_type_tests(generic_test_class, scope, except_for=None, only_for=None):
    # Removes the generic test class from its enclosing scope so its tests
    # are not discoverable.
    del scope[generic_test_class.__name__]

    # Creates an 'empty' version of the generic_test_class
    # Note: we don't inherit from the generic_test_class directly because
    #   that would add its tests to our test classes and they would be
    #   discovered (despite not being runnable). Inherited methods also
    #   can't be removed later, and we can't rely on load_tests because
    #   pytest doesn't support it (as of this writing).
    empty_name = generic_test_class.__name__ + "_base"
    empty_class = type(empty_name, generic_test_class.__bases__, {})

    # Acquires members names
    # See Note [Overriding methods in generic tests]
    generic_members = set(generic_test_class.__dict__.keys()) - set(empty_class.__dict__.keys())
    generic_tests = [x for x in generic_members if x.startswith('test')]

    # Filter out the device types based on user inputs
    desired_device_type_test_bases = filter_desired_device_types(device_type_test_bases,
                                                                 except_for, only_for)

    def split_if_not_empty(x: str):
        return x.split(",") if len(x) != 0 else []

    # Filter out the device types based on environment variables if available
    # Usage:
    # export PYTORCH_TESTING_DEVICE_ONLY_FOR=cuda,cpu
    # export PYTORCH_TESTING_DEVICE_EXCEPT_FOR=xla
    env_only_for = split_if_not_empty(os.getenv(PYTORCH_TESTING_DEVICE_ONLY_FOR_KEY, ''))
    env_except_for = split_if_not_empty(os.getenv(PYTORCH_TESTING_DEVICE_EXCEPT_FOR_KEY, ''))

    desired_device_type_test_bases = filter_desired_device_types(desired_device_type_test_bases,
                                                                 env_except_for, env_only_for)


    # Creates device-specific test cases
    for base in desired_device_type_test_bases:
        # Special-case for ROCm testing -- only test for 'cuda' i.e. ROCm device by default
        # The except_for and only_for cases were already checked above. At this point we only need to check 'cuda'.
        if TEST_WITH_ROCM and base.device_type != 'cuda':
            continue

        class_name = generic_test_class.__name__ + base.device_type.upper()

        # type set to Any and suppressed due to unsupport runtime class:
        # https://github.com/python/mypy/wiki/Unsupported-Python-Features
        device_type_test_class: Any = type(class_name, (base, empty_class), {})

        for name in generic_members:
            if name in generic_tests:  # Instantiates test member
                test = getattr(generic_test_class, name)
                # XLA-compat shim (XLA's instantiate_test takes doesn't take generic_cls)
                sig = inspect.signature(device_type_test_class.instantiate_test)
                if len(sig.parameters) == 3:
                    # Instantiates the device-specific tests
                    device_type_test_class.instantiate_test(name, copy.deepcopy(test), generic_cls=generic_test_class)
                else:
                    device_type_test_class.instantiate_test(name, copy.deepcopy(test))
            else:  # Ports non-test member
                assert name not in device_type_test_class.__dict__, "Redefinition of directly defined member {0}".format(name)
                nontest = getattr(generic_test_class, name)
                setattr(device_type_test_class, name, nontest)

        # Mimics defining the instantiated class in the caller's file
        # by setting its module to the given class's and adding
        # the module to the given scope.
        # This lets the instantiated class be discovered by unittest.
        device_type_test_class.__module__ = generic_test_class.__module__
        scope[class_name] = device_type_test_class


# Category of dtypes to run an OpInfo-based test for
# Example use: @ops(dtype=OpDTypes.supported)
#
# There are 6 categories:
# - basic: The dtypes the operator wants to be tested on by default. This will be
#          a subset of the types supported by the operator.
# - supported: Every dtype supported by the operator. Use for exhaustive
#              testing of all dtypes.
# - unsupported: Run tests on dtypes not supported by the operator. e.g. for
#                testing the operator raises an error and doesn't crash.
# - supported_backward: Every dtype supported by the operator's backward pass.
# - unsupported_backward: Run tests on dtypes not supported by the operator's backward pass.
# - none: Useful for tests that are not dtype-specific. No dtype will be passed to the test
#         when this is selected.
class OpDTypes(Enum):
    basic = 0  # Test the basic set of dtypes (default)
    supported = 1  # Test all supported dtypes
    unsupported = 2  # Test only unsupported dtypes
    supported_backward = 3  # Test all supported backward dtypes
    unsupported_backward = 4  # Test only unsupported backward dtypes
    none = 5  # Instantiate no dtype variants (no dtype kwarg needed)


# Decorator that defines the OpInfos a test template should be instantiated for.
#
# Example usage:
#
# @ops(unary_ufuncs)
# def test_numerics(self, device, dtype, op):
#   <test_code>
#
# This will instantiate variants of test_numerics for each given OpInfo,
# on each device the OpInfo's operator supports, and for every dtype supported by
# that operator. There are a few caveats to the dtype rule, explained below.
#
# First, if the OpInfo defines "default_test_dtypes" then the test
# is instantiated for the intersection of default_test_dtypes and the
# dtypes the operator supports. Second, the @ops decorator can accept two
# additional arguments, "dtypes" and "allowed_dtypes". If "dtypes" is specified
# then the test variants are instantiated for those dtypes, regardless of
# what the operator supports. If given "allowed_dtypes" then test variants
# are instantiated only for the intersection of allowed_dtypes and the dtypes
# they would otherwise be instantiated with. That is, allowed_dtypes composes
# with the options listed above and below.
#
# The "dtypes" argument can also accept additional values (see OpDTypes above):
#   OpDTypes.supported - the test is instantiated for all dtypes the operator
#     supports
#   OpDTypes.unsupported - the test is instantiated for all dtypes the operator
#     doesn't support
#   OpDTypes.supported_backward - the test is instantiated for all dtypes the
#     operator's gradient formula supports
#   OpDTypes.unsupported_backward - the test is instantiated for all dtypes the
#     operator's gradient formula doesn't support
#   OpDTypes.none - the test is instantied without any dtype. The test signature
#     should not include a dtype kwarg in this case.
#
# These options allow tests to have considerable control over the dtypes
#   they're instantiated for. Finally, the @dtypes decorator composes with the
#   @ops decorator, and works the same as the "dtypes" argument to @ops.

class ops(_TestParametrizer):
    def __init__(self, op_list, *, dtypes: OpDTypes = OpDTypes.basic,
                 allowed_dtypes: Optional[Sequence[torch.dtype]] = None):
        super().__init__(handles_dtypes=True)
        self.op_list = op_list
        self.opinfo_dtypes = dtypes
        self.allowed_dtypes = set(allowed_dtypes) if allowed_dtypes is not None else None

    def _parametrize_test(self, test, generic_cls, device_cls):
        """ Parameterizes the given test function across each op and its associated dtypes. """
        for op in self.op_list:
            # Acquires dtypes, using the op data if unspecified
            dtypes = device_cls._get_dtypes(test)
            if dtypes is None:
                if self.opinfo_dtypes == OpDTypes.unsupported_backward:
                    dtypes = set(get_all_dtypes()).difference(op.supported_backward_dtypes(device_cls.device_type))
                elif self.opinfo_dtypes == OpDTypes.supported_backward:
                    dtypes = op.supported_backward_dtypes(device_cls.device_type)
                elif self.opinfo_dtypes == OpDTypes.unsupported:
                    dtypes = set(get_all_dtypes()).difference(op.supported_dtypes(device_cls.device_type))
                elif self.opinfo_dtypes == OpDTypes.supported:
                    dtypes = op.supported_dtypes(device_cls.device_type)
                elif self.opinfo_dtypes == OpDTypes.basic:
                    dtypes = op.default_test_dtypes(device_cls.device_type)
                elif self.opinfo_dtypes == OpDTypes.none:
                    dtypes = [None]
                else:
                    raise RuntimeError(f"Unknown OpDType: {self.opinfo_dtypes}")

                if self.allowed_dtypes is not None:
                    dtypes = dtypes.intersection(self.allowed_dtypes)
            else:
                assert self.allowed_dtypes is None, "ops(allowed_dtypes=[...]) and the dtypes decorator are incompatible"
                assert self.opinfo_dtypes == OpDTypes.basic, "ops(dtypes=...) and the dtypes decorator are incompatible"

            for dtype in dtypes:
                # Construct the test name.
                test_name = '{}{}_{}{}'.format(op.name.replace('.', '_'),
                                               '_' + op.variant_test_name if op.variant_test_name else '',
                                               device_cls.device_type,
                                               _dtype_test_suffix(dtype))

                # Construct parameter kwargs to pass to the test.
                param_kwargs = {'op': op}
                _update_param_kwargs(param_kwargs, 'dtype', dtype)

                # Wraps instantiated test with op decorators
                # NOTE: test_wrapper exists because we don't want to apply
                #   op-specific decorators to the original test.
                #   Test-specific decorators are applied to the original test,
                #   however.
                try:
                    @wraps(test)
                    def test_wrapper(*args, **kwargs):
                        return test(*args, **kwargs)

                    for decorator in op.get_decorators(
                            generic_cls.__name__, test.__name__, device_cls.device_type, dtype):
                        test_wrapper = decorator(test_wrapper)

                    yield (test_wrapper, test_name, param_kwargs)
                except Exception as ex:
                    # Provides an error message for debugging before rethrowing the exception
                    print("Failed to instantiate {0} for op {1}!".format(test_name, op.name))
                    raise ex

# Decorator that skips a test if the given condition is true.
# Notes:
#   (1) Skip conditions stack.
#   (2) Skip conditions can be bools or strings. If a string the
#       test base must have defined the corresponding attribute to be False
#       for the test to run. If you want to use a string argument you should
#       probably define a new decorator instead (see below).
#   (3) Prefer the existing decorators to defining the 'device_type' kwarg.
class skipIf(object):

    def __init__(self, dep, reason, device_type=None):
        self.dep = dep
        self.reason = reason
        self.device_type = device_type

    def __call__(self, fn):

        @wraps(fn)
        def dep_fn(slf, *args, **kwargs):
            if self.device_type is None or self.device_type == slf.device_type:
                if (isinstance(self.dep, str) and getattr(slf, self.dep, True)) or (isinstance(self.dep, bool) and self.dep):
                    raise unittest.SkipTest(self.reason)

            return fn(slf, *args, **kwargs)
        return dep_fn


# Skips a test on CPU if the condition is true.
class skipCPUIf(skipIf):

    def __init__(self, dep, reason):
        super().__init__(dep, reason, device_type='cpu')


# Skips a test on CUDA if the condition is true.
class skipCUDAIf(skipIf):

    def __init__(self, dep, reason):
        super().__init__(dep, reason, device_type='cuda')

# Skips a test on Meta if the condition is true.
class skipMetaIf(skipIf):

    def __init__(self, dep, reason):
        super().__init__(dep, reason, device_type='meta')

# Skips a test on XLA if the condition is true.
class skipXLAIf(skipIf):

    def __init__(self, dep, reason):
        super().__init__(dep, reason, device_type='xla')


def _has_sufficient_memory(device, size):
    if torch.device(device).type == 'cuda':
        if not torch.cuda.is_available():
            return False
        gc.collect()
        torch.cuda.empty_cache()
        return torch.cuda.get_device_properties(device).total_memory - torch.cuda.memory_allocated(device) >= size

    if device == 'xla':
        raise unittest.SkipTest('TODO: Memory availability checks for XLA?')

    if device != 'cpu':
        raise unittest.SkipTest('Unknown device type')

    # CPU
    if not HAS_PSUTIL:
        raise unittest.SkipTest('Need psutil to determine if memory is sufficient')

    # The sanitizers have significant memory overheads
    if TEST_WITH_ASAN or TEST_WITH_TSAN or TEST_WITH_UBSAN:
        effective_size = size * 10
    else:
        effective_size = size

    if psutil.virtual_memory().available < effective_size:
        gc.collect()
    return psutil.virtual_memory().available >= effective_size


def largeTensorTest(size, device=None):
    """Skip test if the device has insufficient memory to run the test

    size may be a number of bytes, a string of the form "N GB", or a callable

    If the test is a device generic test, available memory on the primary device will be checked.
    It can also be overriden by the optional `device=` argument.
    In other tests, the `device=` argument needs to be specified.
    """
    if isinstance(size, str):
        assert size.endswith("GB") or size.endswith("gb"), "only bytes or GB supported"
        size = 1024 ** 3 * int(size[:-2])

    def inner(fn):
        @wraps(fn)
        def dep_fn(self, *args, **kwargs):
            size_bytes = size(self, *args, **kwargs) if callable(size) else size
            _device = device if device is not None else self.get_primary_device()
            if not _has_sufficient_memory(_device, size_bytes):
                raise unittest.SkipTest('Insufficient {} memory'.format(_device))

            return fn(self, *args, **kwargs)
        return dep_fn
    return inner


class expectedFailure(object):

    def __init__(self, device_type):
        self.device_type = device_type

    def __call__(self, fn):

        @wraps(fn)
        def efail_fn(slf, *args, **kwargs):
            if self.device_type is None or self.device_type == slf.device_type:
                try:
                    fn(slf, *args, **kwargs)
                except Exception:
                    return
                else:
                    slf.fail('expected test to fail, but it passed')

            return fn(slf, *args, **kwargs)
        return efail_fn


class onlyOn(object):

    def __init__(self, device_type):
        self.device_type = device_type

    def __call__(self, fn):

        @wraps(fn)
        def only_fn(slf, *args, **kwargs):
            if self.device_type != slf.device_type:
                reason = "Only runs on {0}".format(self.device_type)
                raise unittest.SkipTest(reason)

            return fn(slf, *args, **kwargs)

        return only_fn


# Decorator that provides all available devices of the device type to the test
# as a list of strings instead of providing a single device string.
# Skips the test if the number of available devices of the variant's device
# type is less than the 'num_required_devices' arg.
class deviceCountAtLeast(object):

    def __init__(self, num_required_devices):
        self.num_required_devices = num_required_devices

    def __call__(self, fn):
        assert not hasattr(fn, 'num_required_devices'), "deviceCountAtLeast redefinition for {0}".format(fn.__name__)
        fn.num_required_devices = self.num_required_devices

        @wraps(fn)
        def multi_fn(slf, devices, *args, **kwargs):
            if len(devices) < self.num_required_devices:
                reason = "fewer than {0} devices detected".format(self.num_required_devices)
                raise unittest.SkipTest(reason)

            return fn(slf, devices, *args, **kwargs)

        return multi_fn

# Only runs the test on the native device type (currently CPU, CUDA, Meta)
def onlyNativeDeviceTypes(fn):
    NATIVE_DEVICES = ('cpu', 'cuda', 'meta')

    @wraps(fn)
    def only_fn(self, *args, **kwargs):
        if self.device_type not in NATIVE_DEVICES:
            reason = "onlyNativeDeviceTypes: doesn't run on {0}".format(self.device_type)
            raise unittest.SkipTest(reason)

        return fn(self, *args, **kwargs)

    return only_fn

# Specifies per-dtype precision overrides.
# Ex.
#
# @precisionOverride({torch.half : 1e-2, torch.float : 1e-4})
# @dtypes(torch.half, torch.float, torch.double)
# def test_X(self, device, dtype):
#   ...
#
# When the test is instantiated its class's precision will be set to the
# corresponding override, if it exists.
# self.precision can be accessed directly, and it also controls the behavior of
# functions like self.assertEqual().
#
# Note that self.precision is a scalar value, so if you require multiple
# precisions (or are working with multiple dtypes) they should be specified
# explicitly and computed using self.precision (e.g.
# self.precision *2, max(1, self.precision)).
class precisionOverride(object):

    def __init__(self, d):
        assert isinstance(d, dict), "precisionOverride not given a dtype : precision dict!"
        for dtype, prec in d.items():
            assert isinstance(dtype, torch.dtype), "precisionOverride given unknown dtype {0}".format(dtype)

        self.d = d

    def __call__(self, fn):
        fn.precision_overrides = self.d
        return fn

# Specifies per-dtype tolerance overrides tol(atol, rtol). It has priority over
# precisionOverride.
# Ex.
#
# @toleranceOverride({torch.float : tol(atol=1e-2, rtol=1e-3},
#                     torch.double : tol{atol=1e-4, rtol = 0})
# @dtypes(torch.half, torch.float, torch.double)
# def test_X(self, device, dtype):
#   ...
#
# When the test is instantiated its class's tolerance will be set to the
# corresponding override, if it exists.
# self.rtol and self.precision can be accessed directly, and they also control
# the behavior of functions like self.assertEqual().
#
# The above example sets atol = 1e-2 and rtol = 1e-3 for torch.float and
# atol = 1e-4 and rtol = 0 for torch.double.
tol = namedtuple('tol', ['atol', 'rtol'])

class toleranceOverride(object):
    def __init__(self, d):
        assert isinstance(d, dict), "toleranceOverride not given a dtype : tol dict!"
        for dtype, prec in d.items():
            assert isinstance(dtype, torch.dtype), "toleranceOverride given unknown dtype {0}".format(dtype)
            assert isinstance(prec, tol), "toleranceOverride not given a dtype : tol dict!"

        self.d = d

    def __call__(self, fn):
        fn.tolerance_overrides = self.d
        return fn

# Decorator that instantiates a variant of the test for each given dtype.
# Notes:
#   (1) Tests that accept the dtype argument MUST use this decorator.
#   (2) Can be overridden for the CPU or CUDA, respectively, using dtypesIfCPU
#       or dtypesIfCUDA.
#   (3) Can accept an iterable of dtypes or an iterable of tuples
#       of dtypes.
# Examples:
# @dtypes(torch.float32, torch.float64)
# @dtypes((torch.long, torch.float32), (torch.int, torch.float64))
class dtypes(object):

    def __init__(self, *args, device_type="all"):
        if len(args) > 0 and isinstance(args[0], (list, tuple)):
            for arg in args:
                assert isinstance(arg, (list, tuple)), \
                    "When one dtype variant is a tuple or list, " \
                    "all dtype variants must be. " \
                    "Received non-list non-tuple dtype {0}".format(str(arg))
                assert all(isinstance(dtype, torch.dtype) for dtype in arg), "Unknown dtype in {0}".format(str(arg))
        else:
            assert all(isinstance(arg, torch.dtype) for arg in args), "Unknown dtype in {0}".format(str(args))

        self.args = args
        self.device_type = device_type

    def __call__(self, fn):
        d = getattr(fn, 'dtypes', {})
        assert self.device_type not in d, "dtypes redefinition for {0}".format(self.device_type)
        d[self.device_type] = self.args
        fn.dtypes = d
        return fn


# Overrides specified dtypes on the CPU.
class dtypesIfCPU(dtypes):

    def __init__(self, *args):
        super().__init__(*args, device_type='cpu')


# Overrides specified dtypes on CUDA.
class dtypesIfCUDA(dtypes):

    def __init__(self, *args):
        super().__init__(*args, device_type='cuda')


def onlyCPU(fn):
    return onlyOn('cpu')(fn)


def onlyCUDA(fn):
    return onlyOn('cuda')(fn)


def disablecuDNN(fn):

    @wraps(fn)
    def disable_cudnn(self, *args, **kwargs):
        if self.device_type == 'cuda' and self.has_cudnn():
            with torch.backends.cudnn.flags(enabled=False):
                return fn(self, *args, **kwargs)
        return fn(self, *args, **kwargs)

    return disable_cudnn


def expectedFailureCUDA(fn):
    return expectedFailure('cuda')(fn)

def expectedFailureMeta(fn):
    return expectedFailure('meta')(fn)

<<<<<<< HEAD
=======
def expectedFailureXLA(fn):
    return expectedFailure('xla')(fn)

>>>>>>> 0b2f68ea
# This decorator checks that the decorated function produces a nondeterministic
# alert for the expected device types
class expectedAlertNondeterministic:
    # Args:
    #
    #   caller_name (str): Name of the operation that produces the
    #       nondeterministic alert. This name is expected to appear
    #       in the error/warning message.
    #
    #   device_types (list[str], optional): If provided, the alert is
    #       expected to only be triggered for the specified devices, and
    #       no others. If None, then the alert is expected to be triggered
    #       for all devices. Default: None
    #
<<<<<<< HEAD
    # Keyword args:
    #
    #   test_warning (bool, optional): If True, tests warnings in addition
    #       to errors. If False, only errors are tested. Default: True
    #
    # TODO: `test_warning=False` is only needed as a workaround for issue
    #       https://github.com/pytorch/pytorch/issues/50209. Once CUDA
    #       backward function warnings behave properly, we can remove this
    #       argument and always test for warnings.
    #
    def __init__(self, caller_name, device_types=None, *, test_warning=True):
=======
    def __init__(self, caller_name, device_types=None):
>>>>>>> 0b2f68ea
        if device_types is not None:
            assert isinstance(device_types, list)
            for device_type in device_types:
                assert isinstance(device_type, str)
        self.device_types = device_types
        self.error_message = caller_name + ' does not have a deterministic implementation, but you set'
<<<<<<< HEAD
        self.test_warning = test_warning
=======
>>>>>>> 0b2f68ea

    def __call__(self, fn):
        @wraps(fn)
        def efail_fn(slf, device, *args, **kwargs):
            should_alert = self.device_types is None or slf.device_type in self.device_types

            # Check that errors are thrown correctly
            with DeterministicGuard(True):
                if should_alert:
                    with slf.assertRaisesRegex(
                            RuntimeError,
                            self.error_message,
                            msg='expected a non-deterministic error, but it was not raised'):
                        fn(slf, device, *args, **kwargs)

                else:
                    # If a nondeterministic error is not expected, make sure
                    # that it is not raised
                    try:
                        return fn(slf, device, *args, **kwargs)
                    except RuntimeError as e:
                        if 'does not have a deterministic implementation' in str(e):
                            slf.fail(
                                'did not expect non-deterministic error message, '
                                + 'but got one anyway: "' + str(e) + '"')
                        # Reraise exceptions unrelated to nondeterminism
                        raise

            # Check that warnings are thrown correctly
<<<<<<< HEAD
            if self.test_warning and should_alert:
=======
            if should_alert:
>>>>>>> 0b2f68ea
                with DeterministicGuard(True, warn_only=True):
                    with slf.assertWarnsRegex(
                            UserWarning,
                            self.error_message):
                        fn(slf, device, *args, **kwargs)

        return efail_fn

# Skips a test on CPU if LAPACK is not available.
def skipCPUIfNoLapack(fn):
    return skipCPUIf(not torch._C.has_lapack, "PyTorch compiled without Lapack")(fn)


# Skips a test on CPU if FFT is not available.
def skipCPUIfNoFFT(fn):
    return skipCPUIf(not torch._C.has_spectral, "PyTorch is built without FFT support")(fn)


# Skips a test on CPU if MKL is not available.
def skipCPUIfNoMkl(fn):
    return skipCPUIf(not TEST_MKL, "PyTorch is built without MKL support")(fn)


# Skips a test on CUDA if MAGMA is not available.
def skipCUDAIfNoMagma(fn):
    return skipCUDAIf('no_magma', "no MAGMA library detected")(skipCUDANonDefaultStreamIf(True)(fn))

def has_cusolver():
    version = _get_torch_cuda_version()
    # cuSolver is disabled on cuda < 10.1.243
    return version >= (10, 2)

# Skips a test on CUDA if cuSOLVER is not available
def skipCUDAIfNoCusolver(fn):
    return skipCUDAIf(not has_cusolver(), "cuSOLVER not available")(fn)

# Skips a test if both cuSOLVER and MAGMA are not available
def skipCUDAIfNoMagmaAndNoCusolver(fn):
    if has_cusolver():
        return fn
    else:
        # cuSolver is disabled on cuda < 10.1.243, tests depend on MAGMA
        return skipCUDAIfNoMagma(fn)

# Skips a test on CUDA when using ROCm.
def skipCUDAIfRocm(fn):
    return skipCUDAIf(TEST_WITH_ROCM, "test doesn't currently work on the ROCm stack")(fn)

# Skips a test on CUDA when not using ROCm.
def skipCUDAIfNotRocm(fn):
    return skipCUDAIf(not TEST_WITH_ROCM, "test doesn't currently work on the CUDA stack")(fn)

# Skips a test on CUDA if ROCm is unavailable or its version is lower than requested.
def skipCUDAIfRocmVersionLessThan(version=None):

    def dec_fn(fn):
        @wraps(fn)
        def wrap_fn(self, *args, **kwargs):
            if self.device_type == 'cuda':
                if not TEST_WITH_ROCM:
                    reason = "ROCm not available"
                    raise unittest.SkipTest(reason)
                rocm_version = str(torch.version.hip)
                rocm_version = rocm_version.split("-")[0]    # ignore git sha
                rocm_version_tuple = tuple(int(x) for x in rocm_version.split("."))
                if rocm_version_tuple is None or version is None or rocm_version_tuple < tuple(version):
                    reason = "ROCm {0} is available but {1} required".format(rocm_version_tuple, version)
                    raise unittest.SkipTest(reason)

            return fn(self, *args, **kwargs)

        return wrap_fn
    return dec_fn

# Skips a test on CUDA when using ROCm.
def skipCUDAIfNotMiopenSuggestNHWC(fn):
    return skipCUDAIf(not TEST_WITH_MIOPEN_SUGGEST_NHWC, "test doesn't currently work without MIOpen NHWC activation")(fn)

# Skips a test for specified CUDA versions, given in the form of a list of [major, minor]s.
def skipCUDAVersionIn(versions : List[Tuple[int, int]] = None):
    def dec_fn(fn):
        @wraps(fn)
        def wrap_fn(self, *args, **kwargs):
            version = _get_torch_cuda_version()
            if version == (0, 0):  # cpu
                return fn(self, *args, **kwargs)
            if version in (versions or []):
                reason = "test skipped for CUDA version {0}".format(version)
                raise unittest.SkipTest(reason)
            return fn(self, *args, **kwargs)

        return wrap_fn
    return dec_fn

# Skips a test on CUDA if cuDNN is unavailable or its version is lower than requested.
def skipCUDAIfCudnnVersionLessThan(version=0):

    def dec_fn(fn):
        @wraps(fn)
        def wrap_fn(self, *args, **kwargs):
            if self.device_type == 'cuda':
                if self.no_cudnn:
                    reason = "cuDNN not available"
                    raise unittest.SkipTest(reason)
                if self.cudnn_version is None or self.cudnn_version < version:
                    reason = "cuDNN version {0} is available but {1} required".format(self.cudnn_version, version)
                    raise unittest.SkipTest(reason)

            return fn(self, *args, **kwargs)

        return wrap_fn
    return dec_fn

# Skips a test on CUDA if cuSparse generic API is not available
def skipCUDAIfNoCusparseGeneric(fn):
    return skipCUDAIf(not TEST_CUSPARSE_GENERIC, "cuSparse Generic API not available")(fn)

def skipCUDAIfNoCudnn(fn):
    return skipCUDAIfCudnnVersionLessThan(0)(fn)

def skipMeta(fn):
    return skipMetaIf(True, "test doesn't work with meta tensors")(fn)

def skipXLA(fn):
    return skipXLAIf(True, "Marked as skipped for XLA")(fn)<|MERGE_RESOLUTION|>--- conflicted
+++ resolved
@@ -1066,12 +1066,9 @@
 def expectedFailureMeta(fn):
     return expectedFailure('meta')(fn)
 
-<<<<<<< HEAD
-=======
 def expectedFailureXLA(fn):
     return expectedFailure('xla')(fn)
 
->>>>>>> 0b2f68ea
 # This decorator checks that the decorated function produces a nondeterministic
 # alert for the expected device types
 class expectedAlertNondeterministic:
@@ -1086,31 +1083,13 @@
     #       no others. If None, then the alert is expected to be triggered
     #       for all devices. Default: None
     #
-<<<<<<< HEAD
-    # Keyword args:
-    #
-    #   test_warning (bool, optional): If True, tests warnings in addition
-    #       to errors. If False, only errors are tested. Default: True
-    #
-    # TODO: `test_warning=False` is only needed as a workaround for issue
-    #       https://github.com/pytorch/pytorch/issues/50209. Once CUDA
-    #       backward function warnings behave properly, we can remove this
-    #       argument and always test for warnings.
-    #
-    def __init__(self, caller_name, device_types=None, *, test_warning=True):
-=======
     def __init__(self, caller_name, device_types=None):
->>>>>>> 0b2f68ea
         if device_types is not None:
             assert isinstance(device_types, list)
             for device_type in device_types:
                 assert isinstance(device_type, str)
         self.device_types = device_types
         self.error_message = caller_name + ' does not have a deterministic implementation, but you set'
-<<<<<<< HEAD
-        self.test_warning = test_warning
-=======
->>>>>>> 0b2f68ea
 
     def __call__(self, fn):
         @wraps(fn)
@@ -1140,11 +1119,7 @@
                         raise
 
             # Check that warnings are thrown correctly
-<<<<<<< HEAD
-            if self.test_warning and should_alert:
-=======
             if should_alert:
->>>>>>> 0b2f68ea
                 with DeterministicGuard(True, warn_only=True):
                     with slf.assertWarnsRegex(
                             UserWarning,
