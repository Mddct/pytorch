--- conflicted
+++ resolved
@@ -264,13 +264,8 @@
     "test_sparse_semi_structured",
     "test_spectral_ops",
     "test_stateless",
-<<<<<<< HEAD
-=======
-    "test_subclass",
-    "test_sympy_utils",
     "test_tensorexpr",
     "test_tensorexpr_pybind",
->>>>>>> 8f20e5dd
     "test_torch",
     "test_unary_ufuncs",
     "test_utils",
