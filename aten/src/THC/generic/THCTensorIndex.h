#ifndef THC_GENERIC_FILE
#define THC_GENERIC_FILE "THC/generic/THCTensorIndex.h"
#else

<<<<<<< HEAD
TORCH_CUDA_API void THCTensor_(indexCopy)(THCState *state, THCTensor *res_, int dim, THCudaLongTensor *indices, THCTensor *src);
TORCH_CUDA_API void THCTensor_(indexSelect)(THCState *state, THCTensor *tensor, THCTensor *src, int dim, THCudaLongTensor *index);
TORCH_CUDA_API void THCTensor_(take)(THCState *state, THCTensor *res_, THCTensor *src, THCudaLongTensor *index);
TORCH_CUDA_API void THCTensor_(put)(THCState *state, THCTensor *res_, THCudaLongTensor *indices, THCTensor *src, int accumulate);
=======
TORCH_CUDA_CU_API void THCTensor_(indexCopy)(
    THCState* state,
    THCTensor* res_,
    int dim,
    THCudaLongTensor* indices,
    THCTensor* src);
TORCH_CUDA_CU_API void THCTensor_(indexFill)(
    THCState* state,
    THCTensor* tensor,
    int dim,
    THCudaLongTensor* index,
    scalar_t val);
TORCH_CUDA_CU_API void THCTensor_(indexSelect)(
    THCState* state,
    THCTensor* tensor,
    THCTensor* src,
    int dim,
    THCudaLongTensor* index);
TORCH_CUDA_CU_API void THCTensor_(take)(
    THCState* state,
    THCTensor* res_,
    THCTensor* src,
    THCudaLongTensor* index);
TORCH_CUDA_CU_API void THCTensor_(put)(
    THCState* state,
    THCTensor* res_,
    THCudaLongTensor* indices,
    THCTensor* src,
    int accumulate);
>>>>>>> f7b339d1

#endif<|MERGE_RESOLUTION|>--- conflicted
+++ resolved
@@ -2,24 +2,12 @@
 #define THC_GENERIC_FILE "THC/generic/THCTensorIndex.h"
 #else
 
-<<<<<<< HEAD
-TORCH_CUDA_API void THCTensor_(indexCopy)(THCState *state, THCTensor *res_, int dim, THCudaLongTensor *indices, THCTensor *src);
-TORCH_CUDA_API void THCTensor_(indexSelect)(THCState *state, THCTensor *tensor, THCTensor *src, int dim, THCudaLongTensor *index);
-TORCH_CUDA_API void THCTensor_(take)(THCState *state, THCTensor *res_, THCTensor *src, THCudaLongTensor *index);
-TORCH_CUDA_API void THCTensor_(put)(THCState *state, THCTensor *res_, THCudaLongTensor *indices, THCTensor *src, int accumulate);
-=======
 TORCH_CUDA_CU_API void THCTensor_(indexCopy)(
     THCState* state,
     THCTensor* res_,
     int dim,
     THCudaLongTensor* indices,
     THCTensor* src);
-TORCH_CUDA_CU_API void THCTensor_(indexFill)(
-    THCState* state,
-    THCTensor* tensor,
-    int dim,
-    THCudaLongTensor* index,
-    scalar_t val);
 TORCH_CUDA_CU_API void THCTensor_(indexSelect)(
     THCState* state,
     THCTensor* tensor,
@@ -37,6 +25,5 @@
     THCudaLongTensor* indices,
     THCTensor* src,
     int accumulate);
->>>>>>> f7b339d1
 
 #endif